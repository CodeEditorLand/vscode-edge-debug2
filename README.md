--- conflicted
+++ resolved
@@ -151,11 +151,7 @@
 Read more here https://github.com/Microsoft/vscode-chrome-debug-core/issues/91#issuecomment-265027348
 
 ## Sourcemaps
-<<<<<<< HEAD
-The debugger relies heavly on sourcemaps, but sometimes the sourcemaps aren't generated properly and overrides are needed. In the config we support `sourceMapPathOverrides`. A mapping of source paths from the sourcemap, to the locations of these sources on disk. Useful when the sourcemap isn't accurate or can't be fixed in the build process.
-=======
 The debugger uses sourcemaps to let you debug with your original sources, but sometimes the sourcemaps aren't generated properly and overrides are needed. In the config we support `sourceMapPathOverrides`. A mapping of source paths from the sourcemap, to the locations of these sources on disk. Useful when the sourcemap isn't accurate or can't be fixed in the build process.
->>>>>>> 162c1ab0
 
 The left hand side of the mapping is a pattern that can contain a wildcard, and will be tested against the `sourceRoot` + `sources` entry in the source map. If it matches, the source file will be resolved to the path on the right hand side, which should be an absolute path to the source file on disk.
 
