/*---------------------------------------------------------
 * Copyright (C) Microsoft Corporation. All rights reserved.
 *--------------------------------------------------------*/

const ts = require('gulp-typescript');
const typescript = require('typescript');
const sourcemaps = require('gulp-sourcemaps');
const gulp = require('gulp');
const log = require('gulp-util').log;
const tslint = require('gulp-tslint');
const path = require('path');
const fs = require('fs');
const nls = require('vscode-nls-dev');
const vsce = require('vsce');
const es = require('event-stream');
<<<<<<< HEAD
const runSequence = require('run-sequence');
const del = require('del');
const minimist = require('minimist');

const translationProjectName = 'vscode-extensions';
const translationExtensionName = 'vscode-chrome-debug';
=======
const del = require('del');
const tslint = require('gulp-tslint');
const minimist = require('minimist');

const translationProjectName = 'vscode-extensions';
const translationExtensionName = 'vscode-edge-debug2';
>>>>>>> 5bb02458

const defaultLanguages = [
    { id: 'zh-tw', folderName: 'cht', transifexId: 'zh-hant' },
    { id: 'zh-cn', folderName: 'chs', transifexId: 'zh-hans' },
    { id: 'ja', folderName: 'jpn' },
    { id: 'ko', folderName: 'kor' },
    { id: 'de', folderName: 'deu' },
    { id: 'fr', folderName: 'fra' },
    { id: 'es', folderName: 'esn' },
    { id: 'ru', folderName: 'rus' },
    { id: 'it', folderName: 'ita' },
    { id: 'cs', folderName: 'csy' },
    { id: 'tr', folderName: 'trk' },
    { id: 'pt-br', folderName: 'ptb', transifexId: 'pt_BR' },
    { id: 'pl', folderName: 'plk' }
];

const watchedSources = [
    'src/**/*',
    'test/**/*'
];

<<<<<<< HEAD
const scripts = [
    'src/launchUnelevated.js'
];

=======
>>>>>>> 5bb02458
const lintSources = [
    'src',
    'test',
    '!test/legacyEdge/testapp',
    '!test/legacyEdge/testdata'
].map(function (tsFolder) { return tsFolder + '/**/*.ts'; });

const tsProject = ts.createProject('tsconfig.json', { typescript });
function doBuild(buildNls, failOnError) {
    let gotError = false;

    const tsResult = tsProject.src()
        .pipe(sourcemaps.init())
        .pipe(tsProject())
        .once('error', () => {
            gotError = true;
        });

    return tsResult.js
        .pipe(buildNls ? nls.rewriteLocalizeCalls() : es.through())
        .pipe(buildNls ? nls.createAdditionalLanguageFiles(defaultLanguages, 'i18n', 'out') : es.through())
        .pipe(buildNls ? nls.bundleMetaDataFiles('ms-vscode.vscode-edge-debug2', 'out') : es.through())
        .pipe(buildNls ? nls.bundleLanguageFiles() : es.through())

        .pipe(sourcemaps.write('.', { includeContent: false, sourceRoot: '.' })) // .. to compensate for TS returning paths from 'out'
        .pipe(gulp.dest('out'))
        .once('error', () => {
            gotError = true;
        })
        .once('finish', () => {
            if (failOnError && gotError) {
                process.exit(1);
            }
        });
}

<<<<<<< HEAD
gulp.task('copy-scripts', () => {
    return gulp.src(scripts, { base: '.' })
        .pipe(gulp.dest('out'));
});

gulp.task('clean', () => {
    return del(['out/**', 'debugger-for-edge-*.vsix']);
});

gulp.task('build', gulp.series(['clean', 'copy-scripts'], () => {
    return doBuild(true, true);
}));

gulp.task('_dev-build', gulp.series(['copy-scripts'], () => {
    return doBuild(false, false);
}));

gulp.task('watch', gulp.series(['clean', '_dev-build'], () => {
    return gulp.watch(watchedSources, gulp.task('_dev-build'));
}));
=======
gulp.task('clean', function () {
    return del(['out/**', 'package.nls.*.json', 'debugger-for-edge-*.vsix']);
});

gulp.task('build', gulp.series(['clean'], () => {
    return doBuild(true, true);
}));

gulp.task('dev-build', () => {
    return doBuild(false, false);
});

gulp.task('watch', gulp.series(['dev-build'], () => {
    log('Watching build sources...');
    return gulp.watch(watchedSources, gulp.task('dev-build'));
}));

gulp.task('default', gulp.series('build'));
>>>>>>> 5bb02458

gulp.task('default', gulp.series('build'));

gulp.task('tslint', () => {
    return gulp.src(lintSources, { base: '.' })
        .pipe(tslint({
            formatter: "verbose"
        }))
        .pipe(tslint.report({ emitError: false }));
});

function verifyNotALinkedModule(modulePath) {
    return new Promise((resolve, reject) => {
        fs.lstat(modulePath, (err, stat) => {
            if (stat.isSymbolicLink()) {
                reject(new Error('Symbolic link found: ' + modulePath));
            } else {
                resolve();
            }
        });
    });
}

function verifyNoLinkedModules() {
    return new Promise((resolve, reject) => {
        fs.readdir('./node_modules', (err, files) => {
            Promise.all(files.map(file => {
                const modulePath = path.join('.', 'node_modules', file);
                return verifyNotALinkedModule(modulePath);
            })).then(resolve, reject);
        });
    });
}

gulp.task('i18n-import', function () {
    return es.merge(defaultLanguages.map(function (language) {
        return gulp.src(`../${translationExtensionName}-localization/${language.folderName}/**/*.xlf`)
            .pipe(nls.prepareJsonFiles())
            .pipe(gulp.dest(path.join('./i18n', language.folderName)));
    }));
});

gulp.task('add-i18n', function () {
    return gulp.src(['package.nls.json'])
        .pipe(nls.createAdditionalLanguageFiles(defaultLanguages, 'i18n'))
        .pipe(gulp.dest('.'));
});

gulp.task('verify-no-linked-modules', cb => verifyNoLinkedModules().then(() => cb, cb));

gulp.task('i18n-import', function() {
	return es.merge(defaultLanguages.map(function(language) {
		return gulp.src(`../${translationExtensionName}-localization/${language.folderName}/**/*.xlf`)
			.pipe(nls.prepareJsonFiles())
			.pipe(gulp.dest(path.join('./i18n', language.folderName)));
	}));
});

gulp.task('add-i18n', function () {
    return gulp.src(['package.nls.json'])
        .pipe(nls.createAdditionalLanguageFiles(defaultLanguages, 'i18n'))
        .pipe(gulp.dest('.'));
});

gulp.task('vsce-publish', function () {
    return vsce.publish();
});
gulp.task('vsce-package', function () {
    const cliOptions = minimist(process.argv.slice(2));
    const packageOptions = {
        packagePath: cliOptions.packagePath
    };

    return vsce.createVSIX(packageOptions);
});

<<<<<<< HEAD
gulp.task('publish', function (callback) {
    runSequence('build', 'add-i18n', 'vsce-publish', callback);
});
=======
gulp.task('publish', gulp.series(['build', 'add-i18n', 'vsce-publish'], function (callback) {
    return callback();
}));
>>>>>>> 5bb02458

gulp.task('package', gulp.series(['build', 'add-i18n', 'vsce-package'], function (callback) {
    return callback();
}));

gulp.task('translations-export', gulp.series(['build'], function () {
    return gulp.src(['package.nls.json', 'out/nls.metadata.header.json', 'out/nls.metadata.json'])
        .pipe(nls.createXlfFiles(translationProjectName, translationExtensionName))
        .pipe(gulp.dest(path.join('..', 'vscode-translations-export')));
}));

<<<<<<< HEAD
gulp.task('translations-import', function() {
    var options = minimist(process.argv.slice(2), {
        string: 'location',
        default: {
            location: '../vscode-translations-import'
        }
    });
    return es.merge(defaultLanguages.map(function(language) {
        let id = language.transifexId || language.id;

        console.log(path.join(options.location, id, 'vscode-extensions', `${translationExtensionName}.xlf`));
        return gulp.src(path.join(options.location, id, 'vscode-extensions', `${translationExtensionName}.xlf`))
            .pipe(nls.prepareJsonFiles())
            .pipe(gulp.dest(path.join('./i18n', language.folderName)));
    }));
=======
gulp.task('translations-import', function () {
    var options = minimist(process.argv.slice(2), {
		string: 'location',
		default: {
			location: '../vscode-translations-import'
		}
	});
	return es.merge(defaultLanguages.map(function(language) {
		let id = language.transifexId || language.id;
		console.log(path.join(options.location, id, 'vscode-extensions', `${translationExtensionName}.xlf`));
		return gulp.src(path.join(options.location, id, 'vscode-extensions', `${translationExtensionName}.xlf`))
			.pipe(nls.prepareJsonFiles())
			.pipe(gulp.dest(path.join('./i18n', language.folderName)));
	}));
>>>>>>> 5bb02458
});<|MERGE_RESOLUTION|>--- conflicted
+++ resolved
@@ -13,21 +13,13 @@
 const nls = require('vscode-nls-dev');
 const vsce = require('vsce');
 const es = require('event-stream');
-<<<<<<< HEAD
 const runSequence = require('run-sequence');
-const del = require('del');
-const minimist = require('minimist');
-
-const translationProjectName = 'vscode-extensions';
-const translationExtensionName = 'vscode-chrome-debug';
-=======
 const del = require('del');
 const tslint = require('gulp-tslint');
 const minimist = require('minimist');
 
 const translationProjectName = 'vscode-extensions';
 const translationExtensionName = 'vscode-edge-debug2';
->>>>>>> 5bb02458
 
 const defaultLanguages = [
     { id: 'zh-tw', folderName: 'cht', transifexId: 'zh-hant' },
@@ -50,13 +42,10 @@
     'test/**/*'
 ];
 
-<<<<<<< HEAD
 const scripts = [
     'src/launchUnelevated.js'
 ];
 
-=======
->>>>>>> 5bb02458
 const lintSources = [
     'src',
     'test',
@@ -93,7 +82,6 @@
         });
 }
 
-<<<<<<< HEAD
 gulp.task('copy-scripts', () => {
     return gulp.src(scripts, { base: '.' })
         .pipe(gulp.dest('out'));
@@ -114,26 +102,6 @@
 gulp.task('watch', gulp.series(['clean', '_dev-build'], () => {
     return gulp.watch(watchedSources, gulp.task('_dev-build'));
 }));
-=======
-gulp.task('clean', function () {
-    return del(['out/**', 'package.nls.*.json', 'debugger-for-edge-*.vsix']);
-});
-
-gulp.task('build', gulp.series(['clean'], () => {
-    return doBuild(true, true);
-}));
-
-gulp.task('dev-build', () => {
-    return doBuild(false, false);
-});
-
-gulp.task('watch', gulp.series(['dev-build'], () => {
-    log('Watching build sources...');
-    return gulp.watch(watchedSources, gulp.task('dev-build'));
-}));
-
-gulp.task('default', gulp.series('build'));
->>>>>>> 5bb02458
 
 gulp.task('default', gulp.series('build'));
 
@@ -201,6 +169,7 @@
 gulp.task('vsce-publish', function () {
     return vsce.publish();
 });
+
 gulp.task('vsce-package', function () {
     const cliOptions = minimist(process.argv.slice(2));
     const packageOptions = {
@@ -210,15 +179,9 @@
     return vsce.createVSIX(packageOptions);
 });
 
-<<<<<<< HEAD
-gulp.task('publish', function (callback) {
-    runSequence('build', 'add-i18n', 'vsce-publish', callback);
-});
-=======
 gulp.task('publish', gulp.series(['build', 'add-i18n', 'vsce-publish'], function (callback) {
     return callback();
 }));
->>>>>>> 5bb02458
 
 gulp.task('package', gulp.series(['build', 'add-i18n', 'vsce-package'], function (callback) {
     return callback();
@@ -230,7 +193,6 @@
         .pipe(gulp.dest(path.join('..', 'vscode-translations-export')));
 }));
 
-<<<<<<< HEAD
 gulp.task('translations-import', function() {
     var options = minimist(process.argv.slice(2), {
         string: 'location',
@@ -246,20 +208,4 @@
             .pipe(nls.prepareJsonFiles())
             .pipe(gulp.dest(path.join('./i18n', language.folderName)));
     }));
-=======
-gulp.task('translations-import', function () {
-    var options = minimist(process.argv.slice(2), {
-		string: 'location',
-		default: {
-			location: '../vscode-translations-import'
-		}
-	});
-	return es.merge(defaultLanguages.map(function(language) {
-		let id = language.transifexId || language.id;
-		console.log(path.join(options.location, id, 'vscode-extensions', `${translationExtensionName}.xlf`));
-		return gulp.src(path.join(options.location, id, 'vscode-extensions', `${translationExtensionName}.xlf`))
-			.pipe(nls.prepareJsonFiles())
-			.pipe(gulp.dest(path.join('./i18n', language.folderName)));
-	}));
->>>>>>> 5bb02458
 });