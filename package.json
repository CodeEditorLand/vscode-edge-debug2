{
<<<<<<< HEAD
	"name": "debugger-for-edge",
	"displayName": "Debugger for Microsoft Edge",
	"description": "%extension.description%",
	"main": "./out/src/extension",
	"scripts": {
		"build": "gulp build",
		"intTest": "mocha --exit --timeout 20000 -s 3500 -u tdd --colors --reporter node_modules/vscode-chrome-debug-core-testsupport/out/loggingReporter.js ./out/test/int/*.test.js",
		"major": "npm version major -m '%s'",
		"minor": "npm version minor -m '%s'",
		"patch": "npm version patch -m '%s'",
		"start": "node out/src/edgeChromiumDebug.js --server=4712",
		"test:legacy-edge": "mocha --exit --timeout 20000 -s 2000 -u tdd --colors \"./out/test/legacyEdge/test/*.test.js\"",
		"test:msedge": "mocha --exit --timeout 20000 -s 2000 -u tdd --colors \"./out/test/*.test.js\""
	},
	"contributes": {
		"breakpoints": [
			{
				"language": "javascript"
			},
			{
				"language": "typescriptreact"
			},
			{
				"language": "javascriptreact"
			},
			{
				"language": "fsharp"
			}
		],
		"commands": [
			{
				"command": "extension.edge-debug.toggleSkippingFile",
				"title": "%edge.toggleSkipping.title%"
			},
			{
				"command": "extension.edge-debug.toggleSmartStep",
				"title": "%edge.toggleSmartStep.title%"
			}
		],
		"debuggers": [
			{
				"aiKey": "AIF-d9b70cd4-b9f9-4d70-929b-a071c400b217",
				"configurationAttributes": {
					"attach": {
						"properties": {
							"address": {
								"default": "127.0.0.1",
								"description": "%edge.address.description%",
								"type": "string"
							},
							"diagnosticLogging": {
								"default": true,
								"deprecationMessage": "'diagnosticLogging' is deprecated. Use 'trace' instead.",
								"description": "%edge.diagnosticLogging.description%",
								"type": "boolean"
							},
							"disableNetworkCache": {
								"default": true,
								"description": "%edge.disableNetworkCache.description%",
								"type": "boolean"
							},
							"logTimestamps": {
								"default": true,
								"description": "%edge.logTimestamps.description%",
								"type": "boolean"
							},
							"pathMapping": {
								"default": {},
								"description": "%edge.pathMapping.description%",
								"type": "object"
							},
							"port": {
								"default": 2015,
								"description": "%edge.port.description%",
								"type": "number"
							},
							"showAsyncStacks": {
								"default": true,
								"description": "%edge.showAsyncStacks.description%",
								"type": "boolean"
							},
							"skipFiles": {
								"default": [],
								"description": "%edge.skipFiles.description%",
								"type": "array"
							},
							"smartStep": {
								"default": true,
								"description": "%edge.smartStep.description%",
								"type": "boolean"
							},
							"sourceMapPathOverrides": {
								"default": {},
								"description": "%edge.sourceMapPathOverrides.description%",
								"type": "object"
							},
							"sourceMaps": {
								"default": true,
								"description": "%edge.sourceMaps.description%",
								"type": "boolean"
							},
							"targetTypes": {
								"default": [
									"page"
								],
								"description": "%edge.targetTypes.description%",
								"type": [
									"array",
									"null"
								]
							},
							"timeout": {
								"default": 10000,
								"description": "%edge.timeout.description%",
								"type": "number"
							},
							"trace": {
								"default": true,
								"description": "%edge.trace.description%",
								"enum": [
									"verbose",
									true
								],
								"type": [
									"boolean",
									"string"
								]
							},
							"url": {
								"default": "http://localhost:8080",
								"description": "%edge.url.description%",
								"type": "string"
							},
							"urlFilter": {
								"default": "",
								"description": "%edge.urlFilter.description%",
								"type": "string"
							},
							"useWebView": {
								"default": false,
								"description": "%edge.useWebView.description%",
								"enum": [
									"advanced",
									true,
									false
								],
								"type": [
									"boolean",
									"string"
								]
							},
							"verboseDiagnosticLogging": {
								"default": true,
								"deprecationMessage": "'verboseDiagnosticLogging' is deprecated. Use 'trace' instead.",
								"description": "%edge.verboseDiagnosticLogging.description%",
								"type": "boolean"
							},
							"webRoot": {
								"default": "${workspaceFolder}",
								"description": "%edge.webRoot.description%",
								"type": "string"
							}
						},
						"required": [
							"port"
						]
					},
					"launch": {
						"properties": {
							"address": {
								"default": "127.0.0.1",
								"description": "%edge.address.description%",
								"type": "string"
							},
							"breakOnLoad": {
								"default": true,
								"description": "%edge.breakOnLoad.description%",
								"type": "boolean"
							},
							"breakOnLoadStrategy": {
								"default": "instrument",
								"description": "%edge.breakOnLoadStrategy.description%",
								"enum": [
									"instrument",
									"regex",
									"off"
								],
								"enumDescriptions": [
									"%edge.breakOnLoadStrategy.instrument.description%",
									"%edge.breakOnLoadStrategy.regex.description%",
									"%edge.breakOnLoadStrategy.off.description%"
								],
								"type": "string"
							},
							"cwd": {
								"default": null,
								"description": "%edge.cwd.description%",
								"type": "string"
							},
							"diagnosticLogging": {
								"default": true,
								"deprecationMessage": "'diagnosticLogging' is deprecated. Use 'trace' instead.",
								"description": "%edge.diagnosticLogging.description%",
								"type": "boolean"
							},
							"disableNetworkCache": {
								"default": true,
								"description": "%edge.disableNetworkCache.description%",
								"type": "boolean"
							},
							"env": {
								"default": {},
								"description": "%edge.env.description%",
								"type": "object"
							},
							"file": {
								"default": "${workspaceFolder}/index.html",
								"description": "%edge.file.description%",
								"type": "string"
							},
							"logTimestamps": {
								"default": true,
								"description": "%edge.logTimestamps.description%",
								"type": "boolean"
							},
							"pathMapping": {
								"default": {
									"/": "${workspaceFolder}"
								},
								"description": "%edge.pathMapping.description%",
								"type": "object"
							},
							"port": {
								"default": 2015,
								"description": "%edge.port.description%",
								"type": "number"
							},
							"runtimeArgs": {
								"default": [],
								"description": "%edge.runtimeArgs.description%",
								"items": {
									"type": "string"
								},
								"type": "array"
							},
							"runtimeExecutable": {
								"default": null,
								"description": "%edge.runtimeExecutable.description%",
								"type": [
									"string",
									"null"
								]
							},
							"showAsyncStacks": {
								"default": true,
								"description": "%edge.showAsyncStacks.description%",
								"type": "boolean"
							},
							"skipFiles": {
								"default": [],
								"description": "%edge.skipFiles.description%",
								"type": "array"
							},
							"smartStep": {
								"default": true,
								"description": "%edge.smartStep.description%",
								"type": "boolean"
							},
							"sourceMapPathOverrides": {
								"default": {
									"meteor://💻app/*": "${webRoot}/*",
									"webpack:///*": "*",
									"webpack:///./*": "${webRoot}/*",
									"webpack:///./~/*": "${webRoot}/node_modules/*",
									"webpack:///src/*": "${webRoot}/*"
								},
								"description": "%edge.sourceMapPathOverrides.description%",
								"type": "object"
							},
							"sourceMaps": {
								"default": true,
								"description": "%edge.sourceMaps.description%",
								"type": "boolean"
							},
							"targetTypes": {
								"default": [
									"page"
								],
								"description": "%edge.targetTypes.description%",
								"type": [
									"array",
									"null"
								]
							},
							"timeout": {
								"default": 10000,
								"description": "%edge.timeout.description%",
								"type": "number"
							},
							"trace": {
								"default": true,
								"description": "%edge.trace.description%",
								"enum": [
									"verbose",
									true
								],
								"type": [
									"boolean",
									"string"
								]
							},
							"url": {
								"default": "http://localhost:8080",
								"description": "%edge.url.description%",
								"type": "string"
							},
							"urlFilter": {
								"default": "",
								"description": "%edge.urlFilter.description%",
								"type": "string"
							},
							"useWebView": {
								"default": false,
								"description": "%edge.useWebView.description%",
								"enum": [
									"advanced",
									true,
									false
								],
								"type": [
									"boolean",
									"string"
								]
							},
							"userDataDir": {
								"default": true,
								"description": "%edge.userDataDir.description%",
								"type": [
									"string",
									"boolean"
								]
							},
							"verboseDiagnosticLogging": {
								"default": true,
								"deprecationMessage": "'verboseDiagnosticLogging' is deprecated. Use 'trace' instead.",
								"description": "%edge.verboseDiagnosticLogging.description%",
								"type": "boolean"
							},
							"version": {
								"default": "dev",
								"description": "%edge.version.description%",
								"enum": [
									"canary",
									"dev",
									"beta",
									"stable"
								],
								"type": "string"
							},
							"webRoot": {
								"default": "${workspaceFolder}",
								"description": "%edge.webRoot.description%",
								"type": "string"
							}
						},
						"required": [
							"version"
						]
					}
				},
				"configurationSnippets": [
					{
						"body": {
							"name": "Launch Edge",
							"request": "launch",
							"type": "edge",
							"url": "http://localhost:8080",
							"webRoot": "^\"${2:\\${workspaceFolder\\}}\""
						},
						"description": "Launch Edge to debug a URL",
						"label": "Edge: Launch"
					},
					{
						"body": {
							"name": "Attach to Edge",
							"port": 2015,
							"request": "attach",
							"type": "edge",
							"webRoot": "^\"${2:\\${workspaceFolder\\}}\""
						},
						"description": "Attach to an instance of Edge already in debug mode",
						"label": "Edge: Attach"
					}
				],
				"label": "MsEdge",
				"languages": [
					"javascript",
					"typescript",
					"javascriptreact",
					"typescriptreact"
				],
				"program": "./out/src/edgeChromiumDebug.js",
				"runtime": "node",
				"type": "msedge"
			},
			{
				"aiKey": "AIF-d9b70cd4-b9f9-4d70-929b-a071c400b217",
				"configurationAttributes": {
					"attach": {
						"properties": {
							"address": {
								"default": "127.0.0.1",
								"description": "%edge.address.description%",
								"type": "string"
							},
							"diagnosticLogging": {
								"default": true,
								"deprecationMessage": "'diagnosticLogging' is deprecated. Use 'trace' instead.",
								"description": "%edge.diagnosticLogging.description%",
								"type": "boolean"
							},
							"disableNetworkCache": {
								"default": true,
								"description": "%edge.disableNetworkCache.description%",
								"type": "boolean"
							},
							"logTimestamps": {
								"default": true,
								"description": "%edge.logTimestamps.description%",
								"type": "boolean"
							},
							"pathMapping": {
								"default": {},
								"description": "%edge.pathMapping.description%",
								"type": "object"
							},
							"port": {
								"default": 2015,
								"description": "%edge.port.description%",
								"type": "number"
							},
							"showAsyncStacks": {
								"default": true,
								"description": "%edge.showAsyncStacks.description%",
								"type": "boolean"
							},
							"skipFiles": {
								"default": [],
								"description": "%edge.skipFiles.description%",
								"type": "array"
							},
							"smartStep": {
								"default": true,
								"description": "%edge.smartStep.description%",
								"type": "boolean"
							},
							"sourceMapPathOverrides": {
								"default": {},
								"description": "%edge.sourceMapPathOverrides.description%",
								"type": "object"
							},
							"sourceMaps": {
								"default": true,
								"description": "%edge.sourceMaps.description%",
								"type": "boolean"
							},
							"targetTypes": {
								"//": [
									"This property is here so that intellisense will show it as valid",
									"The __LEGACY_EDGE__ adapter does not process a 'targetTypes' flag"
								],
								"default": [
									"page"
								],
								"description": "%edge.targetTypes.description%",
								"type": [
									"array",
									"null"
								]
							},
							"timeout": {
								"default": 10000,
								"description": "%edge.timeout.description%",
								"type": "number"
							},
							"trace": {
								"default": true,
								"description": "%edge.trace.description%",
								"enum": [
									"verbose",
									true
								],
								"type": [
									"boolean",
									"string"
								]
							},
							"url": {
								"default": "http://localhost:8080",
								"description": "%edge.url.description%",
								"type": "string"
							},
							"urlFilter": {
								"default": "",
								"description": "%edge.urlFilter.description%",
								"type": "string"
							},
							"useWebView": {
								"default": false,
								"description": "%edge.useWebView.description%",
								"enum": [
									"advanced",
									true,
									false
								],
								"type": [
									"boolean",
									"string"
								]
							},
							"verboseDiagnosticLogging": {
								"default": true,
								"deprecationMessage": "'verboseDiagnosticLogging' is deprecated. Use 'trace' instead.",
								"description": "%edge.verboseDiagnosticLogging.description%",
								"type": "boolean"
							},
							"webRoot": {
								"default": "${workspaceFolder}",
								"description": "%edge.webRoot.description%",
								"type": "string"
							}
						},
						"required": [
							"port"
						]
					},
					"launch": {
						"properties": {
							"address": {
								"default": "127.0.0.1",
								"description": "%edge.address.description%",
								"type": "string"
							},
							"breakOnLoad": {
								"//": [
									"This property is here so that intellisense will show it as valid",
									"The __LEGACY_EDGE__ adapter does not process a 'breakOnLoad' flag"
								],
								"default": true,
								"description": "%edge.breakOnLoad.description%",
								"type": "boolean"
							},
							"breakOnLoadStrategy": {
								"//": [
									"This property is here so that intellisense will show it as valid",
									"The __LEGACY_EDGE__ adapter does not process a 'breakOnLoadStrategy' flag"
								],
								"default": "instrument",
								"description": "%edge.breakOnLoadStrategy.description%",
								"enum": [
									"instrument",
									"regex",
									"off"
								],
								"enumDescriptions": [
									"%edge.breakOnLoadStrategy.instrument.description%",
									"%edge.breakOnLoadStrategy.regex.description%",
									"%edge.breakOnLoadStrategy.off.description%"
								],
								"type": "string"
							},
							"cwd": {
								"default": null,
								"description": "%edge.cwd.description%",
								"type": "string"
							},
							"diagnosticLogging": {
								"default": true,
								"deprecationMessage": "'diagnosticLogging' is deprecated. Use 'trace' instead.",
								"description": "%edge.diagnosticLogging.description%",
								"type": "boolean"
							},
							"disableNetworkCache": {
								"default": true,
								"description": "%edge.disableNetworkCache.description%",
								"type": "boolean"
							},
							"env": {
								"default": {},
								"description": "%edge.env.description%",
								"type": "object"
							},
							"file": {
								"default": "${workspaceFolder}/index.html",
								"description": "%edge.file.description%",
								"type": "string"
							},
							"logTimestamps": {
								"default": true,
								"description": "%edge.logTimestamps.description%",
								"type": "boolean"
							},
							"pathMapping": {
								"default": {
									"/": "${workspaceFolder}"
								},
								"description": "%edge.pathMapping.description%",
								"type": "object"
							},
							"port": {
								"default": 2015,
								"description": "%edge.port.description%",
								"type": "number"
							},
							"runtimeArgs": {
								"default": [],
								"description": "%edge.runtimeArgs.description%",
								"items": {
									"type": "string"
								},
								"type": "array"
							},
							"runtimeExecutable": {
								"default": null,
								"description": "%edge.runtimeExecutable.description%",
								"type": [
									"string",
									"null"
								]
							},
							"showAsyncStacks": {
								"default": true,
								"description": "%edge.showAsyncStacks.description%",
								"type": "boolean"
							},
							"skipFiles": {
								"default": [],
								"description": "%edge.skipFiles.description%",
								"type": "array"
							},
							"smartStep": {
								"default": true,
								"description": "%edge.smartStep.description%",
								"type": "boolean"
							},
							"sourceMapPathOverrides": {
								"default": {
									"webpack:///*": "*",
									"webpack:///./*": "${webRoot}/*",
									"webpack:///./~/*": "${webRoot}/node_modules/*",
									"webpack:///src/*": "${webRoot}/*"
								},
								"description": "%edge.sourceMapPathOverrides.description%",
								"type": "object"
							},
							"sourceMaps": {
								"default": true,
								"description": "%edge.sourceMaps.description%",
								"type": "boolean"
							},
							"targetTypes": {
								"//": [
									"This property is here so that intellisense will show it as valid",
									"The __LEGACY_EDGE__ adapter does not process a 'targetTypes' flag"
								],
								"default": [
									"page"
								],
								"description": "%edge.targetTypes.description%",
								"type": [
									"array",
									"null"
								]
							},
							"timeout": {
								"default": 10000,
								"description": "%edge.timeout.description%",
								"type": "number"
							},
							"trace": {
								"default": true,
								"description": "%edge.trace.description%",
								"enum": [
									"verbose",
									true
								],
								"type": [
									"boolean",
									"string"
								]
							},
							"url": {
								"default": "http://localhost:8080",
								"description": "%edge.url.description%",
								"type": "string"
							},
							"urlFilter": {
								"default": "",
								"description": "%edge.urlFilter.description%",
								"type": "string"
							},
							"useWebView": {
								"default": false,
								"description": "%edge.useWebView.description%",
								"enum": [
									"advanced",
									true,
									false
								],
								"type": [
									"boolean",
									"string"
								]
							},
							"userDataDir": {
								"//": [
									"This property is here so that intellisense will show it as valid",
									"The __LEGACY_EDGE__ adapter does not process a 'userDataDir' flag"
								],
								"default": "",
								"description": "%edge.userDataDir.description%",
								"type": [
									"string",
									"boolean"
								]
							},
							"verboseDiagnosticLogging": {
								"default": true,
								"deprecationMessage": "'verboseDiagnosticLogging' is deprecated. Use 'trace' instead.",
								"description": "%edge.verboseDiagnosticLogging.description%",
								"type": "boolean"
							},
							"version": {
								"//": [
									"This property is here so that intellisense will show it as valid",
									"The __LEGACY_EDGE__ adapter does not process a 'version' flag"
								],
								"default": "dev",
								"description": "%edge.version.description%",
								"enum": [
									"canary",
									"dev",
									"beta",
									"stable"
								],
								"type": "string"
							},
							"webRoot": {
								"default": "${workspaceFolder}",
								"description": "%edge.webRoot.description%",
								"type": "string"
							}
						},
						"required": []
					}
				},
				"configurationSnippets": [
					{
						"body": {
							"name": "Launch Edge",
							"request": "launch",
							"type": "edge",
							"url": "http://localhost:8080",
							"webRoot": "^\"${2:\\${workspaceFolder\\}}\""
						},
						"description": "Launch Edge to debug a URL",
						"label": "Edge: Launch"
					},
					{
						"body": {
							"name": "Attach to Edge",
							"port": 2015,
							"request": "attach",
							"type": "edge",
							"webRoot": "^\"${2:\\${workspaceFolder\\}}\""
						},
						"description": "Attach to an instance of Edge already in debug mode",
						"label": "Edge: Attach"
					}
				],
				"label": "Edge",
				"languages": [
					"javascript",
					"typescript",
					"javascriptreact",
					"typescriptreact"
				],
				"program": "./out/src/legacyEdge/edgeDebug.js",
				"runtime": "node",
				"type": "edge"
			}
		],
		"keybindings": [
			{
				"command": "extension.node-debug.pickLoadedScript",
				"key": "ctrl+f4",
				"mac": "cmd+f4",
				"when": "debugType == 'edge'"
			}
		],
		"menus": {
			"debug/callstack/context": [
				{
					"command": "extension.edge-debug.toggleSkippingFile",
					"group": "navigation",
					"when": "inDebugMode && debugType == 'edge' && callStackItemType == 'stackFrame'"
				},
				{
					"command": "extension.edge-debug.toggleSmartStep",
					"group": "navigation",
					"when": "inDebugMode && debugType == 'edge' && callStackItemType == 'stackFrame'"
				}
			]
		}
	},
	"activationEvents": [
		"onDebug",
		"onDebugInitialConfigurations",
		"onDebugResolve:edge",
		"onCommand:extension.edge-debug.toggleSkippingFile",
		"onCommand:extension.edge-debug.toggleSmartStep"
	],
	"dependencies": {
		"natives": "^1.1.6",
		"portscanner": "^2.2.0"
	},
	"devDependencies": {
		"@types/mockery": "^1.4.33",
		"@types/node": "^20.14.2",
		"@types/source-map": "^0.5.2",
		"@types/tmp": "0.2.6",
		"concurrently": "^8.2.2",
		"del": "^7.1.0",
		"event-stream": "^4.0.1",
		"fancy-log": "^2.0.0",
		"glob": "^10.4.1",
		"http-server": "^14.1.1",
		"minimist": "^1.2.8",
		"mockery": "^2.1.0",
		"randomatic": "3.1.1",
		"run-sequence": "^2.2.1",
		"tmp": "0.2.3",
		"ts-loader": "^9.5.1",
		"typemoq": "^2.1.0"
	},
	"icon": "images/icon.png",
	"extensionKind": [
		"ui"
	]
=======
  "name": "debugger-for-edge",
  "displayName": "Debugger for Microsoft Edge",
  "version": "1.0.16",
  "icon": "images/icon.png",
  "description": "%extension.description%",
  "extensionKind": [
    "ui"
  ],
  "author": {
    "name": "Microsoft Corporation"
  },
  "repository": {
    "type": "git",
    "url": "https://github.com/Microsoft/vscode-edge-debug2"
  },
  "publisher": "msjsdiag",
  "bugs": "https://github.com/Microsoft/vscode-edge-debug2/issues",
  "engines": {
    "vscode": "^1.17.0"
  },
  "categories": [
    "Debuggers"
  ],
  "keywords": [
    "multi-root ready"
  ],
  "license": "SEE LICENSE IN LICENSE.txt",
  "dependencies": {
    "natives": "^1.1.6",
    "portscanner": "^2.2.0",
    "vscode-chrome-debug-core": "6.7.50",
    "vscode-debugadapter": "^1.33.0",
    "vscode-nls": "3.2.4"
  },
  "devDependencies": {
    "@types/mocha": "^2.2.35",
    "@types/mockery": "^1.4.29",
    "@types/node": "^8.10.48",
    "@types/source-map": "^0.1.27",
    "@types/tmp": "0.0.32",
    "concurrently": "^3.1.0",
    "del": "^3.0.0",
    "event-stream": "^3.3.4",
    "fancy-log": "^1.3.3",
    "glob": "^7.1.3",
    "gulp": "^5.0.0",
    "gulp-sourcemaps": "^2.6.4",
    "gulp-tslint": "^8.1.3",
    "gulp-typescript": "^4.0.1",
    "http-server": "^0.11.1",
    "minimist": "^1.2.2",
    "mocha": "^5.2.0",
    "mockery": "^1.7.0",
    "randomatic": "3.0.0",
    "run-sequence": "^2.2.0",
    "tmp": "0.0.31",
    "ts-loader": "^1.0.0",
    "tslint": "^5.16.0",
    "typemoq": "^2.1.0",
    "typescript": "^2.9.2",
    "vsce": "^1.61.0",
    "vscode": "^1.1.37",
    "vscode-chrome-debug-core-testsupport": "^4.0.0",
    "vscode-debugadapter-testsupport": "^1.33.0",
    "vscode-debugprotocol": "^1.32.0",
    "vscode-nls-dev": "^3.2.3"
  },
  "main": "./out/src/extension",
  "activationEvents": [
    "onDebug",
    "onDebugInitialConfigurations",
    "onDebugResolve:edge",
    "onCommand:extension.edge-debug.toggleSkippingFile",
    "onCommand:extension.edge-debug.toggleSmartStep"
  ],
  "scripts": {
    "build": "gulp build",
    "watch": "gulp watch",
    "start": "node out/src/edgeChromiumDebug.js --server=4712",
    "test:legacy-edge": "mocha --exit --timeout 20000 -s 2000 -u tdd --colors \"./out/test/legacyEdge/test/*.test.js\"",
    "test:msedge": "mocha --exit --timeout 20000 -s 2000 -u tdd --colors \"./out/test/*.test.js\"",
    "test": "npm run test:legacy-edge && npm run test:msedge",
    "intTest": "mocha --exit --timeout 20000 -s 3500 -u tdd --colors --reporter node_modules/vscode-chrome-debug-core-testsupport/out/loggingReporter.js ./out/test/int/*.test.js",
    "lint": "gulp tslint",
    "vscode:prepublish": "gulp verify-no-linked-modules",
    "postinstall": "node ./node_modules/vscode/bin/install",
    "patch": "npm version patch -m '%s'",
    "minor": "npm version minor -m '%s'",
    "major": "npm version major -m '%s'",
    "package": "gulp package"
  },
  "contributes": {
    "breakpoints": [
      {
        "language": "javascript"
      },
      {
        "language": "typescriptreact"
      },
      {
        "language": "javascriptreact"
      },
      {
        "language": "fsharp"
      }
    ],
    "debuggers": [
      {
        "type": "msedge",
        "label": "MsEdge",
        "program": "./out/src/edgeChromiumDebug.js",
        "runtime": "node",
        "aiKey": "AIF-d9b70cd4-b9f9-4d70-929b-a071c400b217",
        "languages": [
          "javascript",
          "typescript",
          "javascriptreact",
          "typescriptreact"
        ],
        "configurationSnippets": [
          {
            "label": "Edge: Launch",
            "description": "Launch Edge to debug a URL",
            "body": {
              "type": "edge",
              "request": "launch",
              "name": "Launch Edge",
              "url": "http://localhost:8080",
              "webRoot": "^\"${2:\\${workspaceFolder\\}}\""
            }
          },
          {
            "label": "Edge: Attach",
            "description": "Attach to an instance of Edge already in debug mode",
            "body": {
              "type": "edge",
              "request": "attach",
              "name": "Attach to Edge",
              "port": 2015,
              "webRoot": "^\"${2:\\${workspaceFolder\\}}\""
            }
          }
        ],
        "configurationAttributes": {
          "launch": {
            "required": [
              "version"
            ],
            "properties": {
              "version": {
                "type": "string",
                "enum": [
                  "canary",
                  "dev",
                  "beta",
                  "stable"
                ],
                "description": "%edge.version.description%",
                "default": "dev"
              },
              "port": {
                "type": "number",
                "description": "%edge.port.description%",
                "default": 2015
              },
              "address": {
                "type": "string",
                "description": "%edge.address.description%",
                "default": "127.0.0.1"
              },
              "file": {
                "type": "string",
                "description": "%edge.file.description%",
                "default": "${workspaceFolder}/index.html"
              },
              "url": {
                "type": "string",
                "description": "%edge.url.description%",
                "default": "http://localhost:8080"
              },
              "webRoot": {
                "type": "string",
                "description": "%edge.webRoot.description%",
                "default": "${workspaceFolder}"
              },
              "pathMapping": {
                "type": "object",
                "description": "%edge.pathMapping.description%",
                "default": {
                  "/": "${workspaceFolder}"
                }
              },
              "runtimeExecutable": {
                "type": [
                  "string",
                  "null"
                ],
                "description": "%edge.runtimeExecutable.description%",
                "default": null
              },
              "runtimeArgs": {
                "type": "array",
                "description": "%edge.runtimeArgs.description%",
                "items": {
                  "type": "string"
                },
                "default": []
              },
              "env": {
                "type": "object",
                "description": "%edge.env.description%",
                "default": {}
              },
              "cwd": {
                "type": "string",
                "description": "%edge.cwd.description%",
                "default": null
              },
              "sourceMaps": {
                "type": "boolean",
                "description": "%edge.sourceMaps.description%",
                "default": true
              },
              "diagnosticLogging": {
                "type": "boolean",
                "description": "%edge.diagnosticLogging.description%",
                "default": true,
                "deprecationMessage": "'diagnosticLogging' is deprecated. Use 'trace' instead."
              },
              "verboseDiagnosticLogging": {
                "type": "boolean",
                "description": "%edge.verboseDiagnosticLogging.description%",
                "default": true,
                "deprecationMessage": "'verboseDiagnosticLogging' is deprecated. Use 'trace' instead."
              },
              "trace": {
                "type": [
                  "boolean",
                  "string"
                ],
                "enum": [
                  "verbose",
                  true
                ],
                "default": true,
                "description": "%edge.trace.description%"
              },
              "userDataDir": {
                "type": [
                  "string",
                  "boolean"
                ],
                "description": "%edge.userDataDir.description%",
                "default": true
              },
              "sourceMapPathOverrides": {
                "type": "object",
                "description": "%edge.sourceMapPathOverrides.description%",
                "default": {
                  "webpack:///./*": "${webRoot}/*",
                  "webpack:///src/*": "${webRoot}/*",
                  "webpack:///*": "*",
                  "webpack:///./~/*": "${webRoot}/node_modules/*",
                  "meteor://💻app/*": "${webRoot}/*"
                }
              },
              "smartStep": {
                "type": "boolean",
                "description": "%edge.smartStep.description%",
                "default": true
              },
              "skipFiles": {
                "type": "array",
                "description": "%edge.skipFiles.description%",
                "default": []
              },
              "timeout": {
                "type": "number",
                "description": "%edge.timeout.description%",
                "default": 10000
              },
              "disableNetworkCache": {
                "type": "boolean",
                "description": "%edge.disableNetworkCache.description%",
                "default": true
              },
              "urlFilter": {
                "type": "string",
                "description": "%edge.urlFilter.description%",
                "default": ""
              },
              "showAsyncStacks": {
                "type": "boolean",
                "description": "%edge.showAsyncStacks.description%",
                "default": true
              },
              "breakOnLoad": {
                "type": "boolean",
                "description": "%edge.breakOnLoad.description%",
                "default": true
              },
              "logTimestamps": {
                "type": "boolean",
                "description": "%edge.logTimestamps.description%",
                "default": true
              },
              "breakOnLoadStrategy": {
                "type": "string",
                "enum": [
                  "instrument",
                  "regex",
                  "off"
                ],
                "enumDescriptions": [
                  "%edge.breakOnLoadStrategy.instrument.description%",
                  "%edge.breakOnLoadStrategy.regex.description%",
                  "%edge.breakOnLoadStrategy.off.description%"
                ],
                "description": "%edge.breakOnLoadStrategy.description%",
                "default": "instrument"
              },
              "targetTypes": {
                "type": [
                  "array",
                  "null"
                ],
                "description": "%edge.targetTypes.description%",
                "default": [
                  "page"
                ]
              },
              "useWebView": {
                "type": [
                  "boolean",
                  "string"
                ],
                "enum": [
                  "advanced",
                  true,
                  false
                ],
                "description": "%edge.useWebView.description%",
                "default": false
              }
            }
          },
          "attach": {
            "required": [
              "port"
            ],
            "properties": {
              "port": {
                "type": "number",
                "description": "%edge.port.description%",
                "default": 2015
              },
              "address": {
                "type": "string",
                "description": "%edge.address.description%",
                "default": "127.0.0.1"
              },
              "sourceMaps": {
                "type": "boolean",
                "description": "%edge.sourceMaps.description%",
                "default": true
              },
              "diagnosticLogging": {
                "type": "boolean",
                "description": "%edge.diagnosticLogging.description%",
                "default": true,
                "deprecationMessage": "'diagnosticLogging' is deprecated. Use 'trace' instead."
              },
              "verboseDiagnosticLogging": {
                "type": "boolean",
                "description": "%edge.verboseDiagnosticLogging.description%",
                "default": true,
                "deprecationMessage": "'verboseDiagnosticLogging' is deprecated. Use 'trace' instead."
              },
              "trace": {
                "type": [
                  "boolean",
                  "string"
                ],
                "enum": [
                  "verbose",
                  true
                ],
                "default": true,
                "description": "%edge.trace.description%"
              },
              "url": {
                "type": "string",
                "description": "%edge.url.description%",
                "default": "http://localhost:8080"
              },
              "webRoot": {
                "type": "string",
                "description": "%edge.webRoot.description%",
                "default": "${workspaceFolder}"
              },
              "pathMapping": {
                "type": "object",
                "description": "%edge.pathMapping.description%",
                "default": {}
              },
              "sourceMapPathOverrides": {
                "type": "object",
                "description": "%edge.sourceMapPathOverrides.description%",
                "default": {}
              },
              "smartStep": {
                "type": "boolean",
                "description": "%edge.smartStep.description%",
                "default": true
              },
              "skipFiles": {
                "type": "array",
                "description": "%edge.skipFiles.description%",
                "default": []
              },
              "timeout": {
                "type": "number",
                "description": "%edge.timeout.description%",
                "default": 10000
              },
              "disableNetworkCache": {
                "type": "boolean",
                "description": "%edge.disableNetworkCache.description%",
                "default": true
              },
              "urlFilter": {
                "type": "string",
                "description": "%edge.urlFilter.description%",
                "default": ""
              },
              "targetTypes": {
                "type": [
                  "array",
                  "null"
                ],
                "description": "%edge.targetTypes.description%",
                "default": [
                  "page"
                ]
              },
              "showAsyncStacks": {
                "type": "boolean",
                "description": "%edge.showAsyncStacks.description%",
                "default": true
              },
              "logTimestamps": {
                "type": "boolean",
                "description": "%edge.logTimestamps.description%",
                "default": true
              },
              "useWebView": {
                "type": [
                  "boolean",
                  "string"
                ],
                "enum": [
                  "advanced",
                  true,
                  false
                ],
                "description": "%edge.useWebView.description%",
                "default": false
              }
            }
          }
        }
      },
      {
        "type": "edge",
        "label": "Edge",
        "program": "./out/src/legacyEdge/edgeDebug.js",
        "runtime": "node",
        "aiKey": "AIF-d9b70cd4-b9f9-4d70-929b-a071c400b217",
        "languages": [
          "javascript",
          "typescript",
          "javascriptreact",
          "typescriptreact"
        ],
        "configurationSnippets": [
          {
            "label": "Edge: Launch",
            "description": "Launch Edge to debug a URL",
            "body": {
              "type": "edge",
              "request": "launch",
              "name": "Launch Edge",
              "url": "http://localhost:8080",
              "webRoot": "^\"${2:\\${workspaceFolder\\}}\""
            }
          },
          {
            "label": "Edge: Attach",
            "description": "Attach to an instance of Edge already in debug mode",
            "body": {
              "type": "edge",
              "request": "attach",
              "name": "Attach to Edge",
              "port": 2015,
              "webRoot": "^\"${2:\\${workspaceFolder\\}}\""
            }
          }
        ],
        "configurationAttributes": {
          "launch": {
            "required": [],
            "properties": {
              "port": {
                "type": "number",
                "description": "%edge.port.description%",
                "default": 2015
              },
              "address": {
                "type": "string",
                "description": "%edge.address.description%",
                "default": "127.0.0.1"
              },
              "file": {
                "type": "string",
                "description": "%edge.file.description%",
                "default": "${workspaceFolder}/index.html"
              },
              "url": {
                "type": "string",
                "description": "%edge.url.description%",
                "default": "http://localhost:8080"
              },
              "webRoot": {
                "type": "string",
                "description": "%edge.webRoot.description%",
                "default": "${workspaceFolder}"
              },
              "pathMapping": {
                "type": "object",
                "description": "%edge.pathMapping.description%",
                "default": {
                  "/": "${workspaceFolder}"
                }
              },
              "runtimeExecutable": {
                "type": [
                  "string",
                  "null"
                ],
                "description": "%edge.runtimeExecutable.description%",
                "default": null
              },
              "runtimeArgs": {
                "type": "array",
                "description": "%edge.runtimeArgs.description%",
                "items": {
                  "type": "string"
                },
                "default": []
              },
              "env": {
                "type": "object",
                "description": "%edge.env.description%",
                "default": {}
              },
              "cwd": {
                "type": "string",
                "description": "%edge.cwd.description%",
                "default": null
              },
              "sourceMaps": {
                "type": "boolean",
                "description": "%edge.sourceMaps.description%",
                "default": true
              },
              "diagnosticLogging": {
                "type": "boolean",
                "description": "%edge.diagnosticLogging.description%",
                "default": true,
                "deprecationMessage": "'diagnosticLogging' is deprecated. Use 'trace' instead."
              },
              "verboseDiagnosticLogging": {
                "type": "boolean",
                "description": "%edge.verboseDiagnosticLogging.description%",
                "default": true,
                "deprecationMessage": "'verboseDiagnosticLogging' is deprecated. Use 'trace' instead."
              },
              "trace": {
                "type": [
                  "boolean",
                  "string"
                ],
                "enum": [
                  "verbose",
                  true
                ],
                "default": true,
                "description": "%edge.trace.description%"
              },
              "sourceMapPathOverrides": {
                "type": "object",
                "description": "%edge.sourceMapPathOverrides.description%",
                "default": {
                  "webpack:///*": "*",
                  "webpack:///./*": "${webRoot}/*",
                  "webpack:///src/*": "${webRoot}/*",
                  "webpack:///./~/*": "${webRoot}/node_modules/*"
                }
              },
              "smartStep": {
                "type": "boolean",
                "description": "%edge.smartStep.description%",
                "default": true
              },
              "skipFiles": {
                "type": "array",
                "description": "%edge.skipFiles.description%",
                "default": []
              },
              "timeout": {
                "type": "number",
                "description": "%edge.timeout.description%",
                "default": 10000
              },
              "disableNetworkCache": {
                "type": "boolean",
                "description": "%edge.disableNetworkCache.description%",
                "default": true
              },
              "urlFilter": {
                "type": "string",
                "description": "%edge.urlFilter.description%",
                "default": ""
              },
              "showAsyncStacks": {
                "type": "boolean",
                "description": "%edge.showAsyncStacks.description%",
                "default": true
              },
              "logTimestamps": {
                "type": "boolean",
                "description": "%edge.logTimestamps.description%",
                "default": true
              },
              "version": {
                "//": [
                  "This property is here so that intellisense will show it as valid",
                  "The __LEGACY_EDGE__ adapter does not process a 'version' flag"
                ],
                "type": "string",
                "enum": [
                  "canary",
                  "dev",
                  "beta",
                  "stable"
                ],
                "description": "%edge.version.description%",
                "default": "dev"
              },
              "userDataDir": {
                "//": [
                  "This property is here so that intellisense will show it as valid",
                  "The __LEGACY_EDGE__ adapter does not process a 'userDataDir' flag"
                ],
                "type": [
                  "string",
                  "boolean"
                ],
                "description": "%edge.userDataDir.description%",
                "default": ""
              },
              "breakOnLoad": {
                "//": [
                  "This property is here so that intellisense will show it as valid",
                  "The __LEGACY_EDGE__ adapter does not process a 'breakOnLoad' flag"
                ],
                "type": "boolean",
                "description": "%edge.breakOnLoad.description%",
                "default": true
              },
              "breakOnLoadStrategy": {
                "//": [
                  "This property is here so that intellisense will show it as valid",
                  "The __LEGACY_EDGE__ adapter does not process a 'breakOnLoadStrategy' flag"
                ],
                "type": "string",
                "enum": [
                  "instrument",
                  "regex",
                  "off"
                ],
                "enumDescriptions": [
                  "%edge.breakOnLoadStrategy.instrument.description%",
                  "%edge.breakOnLoadStrategy.regex.description%",
                  "%edge.breakOnLoadStrategy.off.description%"
                ],
                "description": "%edge.breakOnLoadStrategy.description%",
                "default": "instrument"
              },
              "targetTypes": {
                "//": [
                  "This property is here so that intellisense will show it as valid",
                  "The __LEGACY_EDGE__ adapter does not process a 'targetTypes' flag"
                ],
                "type": [
                  "array",
                  "null"
                ],
                "description": "%edge.targetTypes.description%",
                "default": [
                  "page"
                ]
              },
              "useWebView": {
                "type": [
                  "boolean",
                  "string"
                ],
                "enum": [
                  "advanced",
                  true,
                  false
                ],
                "description": "%edge.useWebView.description%",
                "default": false
              }
            }
          },
          "attach": {
            "required": [
              "port"
            ],
            "properties": {
              "port": {
                "type": "number",
                "description": "%edge.port.description%",
                "default": 2015
              },
              "address": {
                "type": "string",
                "description": "%edge.address.description%",
                "default": "127.0.0.1"
              },
              "sourceMaps": {
                "type": "boolean",
                "description": "%edge.sourceMaps.description%",
                "default": true
              },
              "diagnosticLogging": {
                "type": "boolean",
                "description": "%edge.diagnosticLogging.description%",
                "default": true,
                "deprecationMessage": "'diagnosticLogging' is deprecated. Use 'trace' instead."
              },
              "verboseDiagnosticLogging": {
                "type": "boolean",
                "description": "%edge.verboseDiagnosticLogging.description%",
                "default": true,
                "deprecationMessage": "'verboseDiagnosticLogging' is deprecated. Use 'trace' instead."
              },
              "trace": {
                "type": [
                  "boolean",
                  "string"
                ],
                "enum": [
                  "verbose",
                  true
                ],
                "default": true,
                "description": "%edge.trace.description%"
              },
              "url": {
                "type": "string",
                "description": "%edge.url.description%",
                "default": "http://localhost:8080"
              },
              "webRoot": {
                "type": "string",
                "description": "%edge.webRoot.description%",
                "default": "${workspaceFolder}"
              },
              "pathMapping": {
                "type": "object",
                "description": "%edge.pathMapping.description%",
                "default": {}
              },
              "sourceMapPathOverrides": {
                "type": "object",
                "description": "%edge.sourceMapPathOverrides.description%",
                "default": {}
              },
              "smartStep": {
                "type": "boolean",
                "description": "%edge.smartStep.description%",
                "default": true
              },
              "skipFiles": {
                "type": "array",
                "description": "%edge.skipFiles.description%",
                "default": []
              },
              "timeout": {
                "type": "number",
                "description": "%edge.timeout.description%",
                "default": 10000
              },
              "disableNetworkCache": {
                "type": "boolean",
                "description": "%edge.disableNetworkCache.description%",
                "default": true
              },
              "urlFilter": {
                "type": "string",
                "description": "%edge.urlFilter.description%",
                "default": ""
              },
              "showAsyncStacks": {
                "type": "boolean",
                "description": "%edge.showAsyncStacks.description%",
                "default": true
              },
              "logTimestamps": {
                "type": "boolean",
                "description": "%edge.logTimestamps.description%",
                "default": true
              },
              "targetTypes": {
                "//": [
                  "This property is here so that intellisense will show it as valid",
                  "The __LEGACY_EDGE__ adapter does not process a 'targetTypes' flag"
                ],
                "type": [
                  "array",
                  "null"
                ],
                "description": "%edge.targetTypes.description%",
                "default": [
                  "page"
                ]
              },
              "useWebView": {
                "type": [
                  "boolean",
                  "string"
                ],
                "enum": [
                  "advanced",
                  true,
                  false
                ],
                "description": "%edge.useWebView.description%",
                "default": false
              }
            }
          }
        }
      }
    ],
    "menus": {
      "debug/callstack/context": [
        {
          "command": "extension.edge-debug.toggleSkippingFile",
          "group": "navigation",
          "when": "inDebugMode && debugType == 'edge' && callStackItemType == 'stackFrame'"
        },
        {
          "command": "extension.edge-debug.toggleSmartStep",
          "group": "navigation",
          "when": "inDebugMode && debugType == 'edge' && callStackItemType == 'stackFrame'"
        }
      ]
    },
    "commands": [
      {
        "command": "extension.edge-debug.toggleSkippingFile",
        "title": "%edge.toggleSkipping.title%"
      },
      {
        "command": "extension.edge-debug.toggleSmartStep",
        "title": "%edge.toggleSmartStep.title%"
      }
    ],
    "keybindings": [
      {
        "command": "extension.node-debug.pickLoadedScript",
        "key": "ctrl+f4",
        "mac": "cmd+f4",
        "when": "debugType == 'edge'"
      }
    ]
  }
>>>>>>> 30d0cff7
}<|MERGE_RESOLUTION|>--- conflicted
+++ resolved
@@ -1,855 +1,4 @@
 {
-<<<<<<< HEAD
-	"name": "debugger-for-edge",
-	"displayName": "Debugger for Microsoft Edge",
-	"description": "%extension.description%",
-	"main": "./out/src/extension",
-	"scripts": {
-		"build": "gulp build",
-		"intTest": "mocha --exit --timeout 20000 -s 3500 -u tdd --colors --reporter node_modules/vscode-chrome-debug-core-testsupport/out/loggingReporter.js ./out/test/int/*.test.js",
-		"major": "npm version major -m '%s'",
-		"minor": "npm version minor -m '%s'",
-		"patch": "npm version patch -m '%s'",
-		"start": "node out/src/edgeChromiumDebug.js --server=4712",
-		"test:legacy-edge": "mocha --exit --timeout 20000 -s 2000 -u tdd --colors \"./out/test/legacyEdge/test/*.test.js\"",
-		"test:msedge": "mocha --exit --timeout 20000 -s 2000 -u tdd --colors \"./out/test/*.test.js\""
-	},
-	"contributes": {
-		"breakpoints": [
-			{
-				"language": "javascript"
-			},
-			{
-				"language": "typescriptreact"
-			},
-			{
-				"language": "javascriptreact"
-			},
-			{
-				"language": "fsharp"
-			}
-		],
-		"commands": [
-			{
-				"command": "extension.edge-debug.toggleSkippingFile",
-				"title": "%edge.toggleSkipping.title%"
-			},
-			{
-				"command": "extension.edge-debug.toggleSmartStep",
-				"title": "%edge.toggleSmartStep.title%"
-			}
-		],
-		"debuggers": [
-			{
-				"aiKey": "AIF-d9b70cd4-b9f9-4d70-929b-a071c400b217",
-				"configurationAttributes": {
-					"attach": {
-						"properties": {
-							"address": {
-								"default": "127.0.0.1",
-								"description": "%edge.address.description%",
-								"type": "string"
-							},
-							"diagnosticLogging": {
-								"default": true,
-								"deprecationMessage": "'diagnosticLogging' is deprecated. Use 'trace' instead.",
-								"description": "%edge.diagnosticLogging.description%",
-								"type": "boolean"
-							},
-							"disableNetworkCache": {
-								"default": true,
-								"description": "%edge.disableNetworkCache.description%",
-								"type": "boolean"
-							},
-							"logTimestamps": {
-								"default": true,
-								"description": "%edge.logTimestamps.description%",
-								"type": "boolean"
-							},
-							"pathMapping": {
-								"default": {},
-								"description": "%edge.pathMapping.description%",
-								"type": "object"
-							},
-							"port": {
-								"default": 2015,
-								"description": "%edge.port.description%",
-								"type": "number"
-							},
-							"showAsyncStacks": {
-								"default": true,
-								"description": "%edge.showAsyncStacks.description%",
-								"type": "boolean"
-							},
-							"skipFiles": {
-								"default": [],
-								"description": "%edge.skipFiles.description%",
-								"type": "array"
-							},
-							"smartStep": {
-								"default": true,
-								"description": "%edge.smartStep.description%",
-								"type": "boolean"
-							},
-							"sourceMapPathOverrides": {
-								"default": {},
-								"description": "%edge.sourceMapPathOverrides.description%",
-								"type": "object"
-							},
-							"sourceMaps": {
-								"default": true,
-								"description": "%edge.sourceMaps.description%",
-								"type": "boolean"
-							},
-							"targetTypes": {
-								"default": [
-									"page"
-								],
-								"description": "%edge.targetTypes.description%",
-								"type": [
-									"array",
-									"null"
-								]
-							},
-							"timeout": {
-								"default": 10000,
-								"description": "%edge.timeout.description%",
-								"type": "number"
-							},
-							"trace": {
-								"default": true,
-								"description": "%edge.trace.description%",
-								"enum": [
-									"verbose",
-									true
-								],
-								"type": [
-									"boolean",
-									"string"
-								]
-							},
-							"url": {
-								"default": "http://localhost:8080",
-								"description": "%edge.url.description%",
-								"type": "string"
-							},
-							"urlFilter": {
-								"default": "",
-								"description": "%edge.urlFilter.description%",
-								"type": "string"
-							},
-							"useWebView": {
-								"default": false,
-								"description": "%edge.useWebView.description%",
-								"enum": [
-									"advanced",
-									true,
-									false
-								],
-								"type": [
-									"boolean",
-									"string"
-								]
-							},
-							"verboseDiagnosticLogging": {
-								"default": true,
-								"deprecationMessage": "'verboseDiagnosticLogging' is deprecated. Use 'trace' instead.",
-								"description": "%edge.verboseDiagnosticLogging.description%",
-								"type": "boolean"
-							},
-							"webRoot": {
-								"default": "${workspaceFolder}",
-								"description": "%edge.webRoot.description%",
-								"type": "string"
-							}
-						},
-						"required": [
-							"port"
-						]
-					},
-					"launch": {
-						"properties": {
-							"address": {
-								"default": "127.0.0.1",
-								"description": "%edge.address.description%",
-								"type": "string"
-							},
-							"breakOnLoad": {
-								"default": true,
-								"description": "%edge.breakOnLoad.description%",
-								"type": "boolean"
-							},
-							"breakOnLoadStrategy": {
-								"default": "instrument",
-								"description": "%edge.breakOnLoadStrategy.description%",
-								"enum": [
-									"instrument",
-									"regex",
-									"off"
-								],
-								"enumDescriptions": [
-									"%edge.breakOnLoadStrategy.instrument.description%",
-									"%edge.breakOnLoadStrategy.regex.description%",
-									"%edge.breakOnLoadStrategy.off.description%"
-								],
-								"type": "string"
-							},
-							"cwd": {
-								"default": null,
-								"description": "%edge.cwd.description%",
-								"type": "string"
-							},
-							"diagnosticLogging": {
-								"default": true,
-								"deprecationMessage": "'diagnosticLogging' is deprecated. Use 'trace' instead.",
-								"description": "%edge.diagnosticLogging.description%",
-								"type": "boolean"
-							},
-							"disableNetworkCache": {
-								"default": true,
-								"description": "%edge.disableNetworkCache.description%",
-								"type": "boolean"
-							},
-							"env": {
-								"default": {},
-								"description": "%edge.env.description%",
-								"type": "object"
-							},
-							"file": {
-								"default": "${workspaceFolder}/index.html",
-								"description": "%edge.file.description%",
-								"type": "string"
-							},
-							"logTimestamps": {
-								"default": true,
-								"description": "%edge.logTimestamps.description%",
-								"type": "boolean"
-							},
-							"pathMapping": {
-								"default": {
-									"/": "${workspaceFolder}"
-								},
-								"description": "%edge.pathMapping.description%",
-								"type": "object"
-							},
-							"port": {
-								"default": 2015,
-								"description": "%edge.port.description%",
-								"type": "number"
-							},
-							"runtimeArgs": {
-								"default": [],
-								"description": "%edge.runtimeArgs.description%",
-								"items": {
-									"type": "string"
-								},
-								"type": "array"
-							},
-							"runtimeExecutable": {
-								"default": null,
-								"description": "%edge.runtimeExecutable.description%",
-								"type": [
-									"string",
-									"null"
-								]
-							},
-							"showAsyncStacks": {
-								"default": true,
-								"description": "%edge.showAsyncStacks.description%",
-								"type": "boolean"
-							},
-							"skipFiles": {
-								"default": [],
-								"description": "%edge.skipFiles.description%",
-								"type": "array"
-							},
-							"smartStep": {
-								"default": true,
-								"description": "%edge.smartStep.description%",
-								"type": "boolean"
-							},
-							"sourceMapPathOverrides": {
-								"default": {
-									"meteor://💻app/*": "${webRoot}/*",
-									"webpack:///*": "*",
-									"webpack:///./*": "${webRoot}/*",
-									"webpack:///./~/*": "${webRoot}/node_modules/*",
-									"webpack:///src/*": "${webRoot}/*"
-								},
-								"description": "%edge.sourceMapPathOverrides.description%",
-								"type": "object"
-							},
-							"sourceMaps": {
-								"default": true,
-								"description": "%edge.sourceMaps.description%",
-								"type": "boolean"
-							},
-							"targetTypes": {
-								"default": [
-									"page"
-								],
-								"description": "%edge.targetTypes.description%",
-								"type": [
-									"array",
-									"null"
-								]
-							},
-							"timeout": {
-								"default": 10000,
-								"description": "%edge.timeout.description%",
-								"type": "number"
-							},
-							"trace": {
-								"default": true,
-								"description": "%edge.trace.description%",
-								"enum": [
-									"verbose",
-									true
-								],
-								"type": [
-									"boolean",
-									"string"
-								]
-							},
-							"url": {
-								"default": "http://localhost:8080",
-								"description": "%edge.url.description%",
-								"type": "string"
-							},
-							"urlFilter": {
-								"default": "",
-								"description": "%edge.urlFilter.description%",
-								"type": "string"
-							},
-							"useWebView": {
-								"default": false,
-								"description": "%edge.useWebView.description%",
-								"enum": [
-									"advanced",
-									true,
-									false
-								],
-								"type": [
-									"boolean",
-									"string"
-								]
-							},
-							"userDataDir": {
-								"default": true,
-								"description": "%edge.userDataDir.description%",
-								"type": [
-									"string",
-									"boolean"
-								]
-							},
-							"verboseDiagnosticLogging": {
-								"default": true,
-								"deprecationMessage": "'verboseDiagnosticLogging' is deprecated. Use 'trace' instead.",
-								"description": "%edge.verboseDiagnosticLogging.description%",
-								"type": "boolean"
-							},
-							"version": {
-								"default": "dev",
-								"description": "%edge.version.description%",
-								"enum": [
-									"canary",
-									"dev",
-									"beta",
-									"stable"
-								],
-								"type": "string"
-							},
-							"webRoot": {
-								"default": "${workspaceFolder}",
-								"description": "%edge.webRoot.description%",
-								"type": "string"
-							}
-						},
-						"required": [
-							"version"
-						]
-					}
-				},
-				"configurationSnippets": [
-					{
-						"body": {
-							"name": "Launch Edge",
-							"request": "launch",
-							"type": "edge",
-							"url": "http://localhost:8080",
-							"webRoot": "^\"${2:\\${workspaceFolder\\}}\""
-						},
-						"description": "Launch Edge to debug a URL",
-						"label": "Edge: Launch"
-					},
-					{
-						"body": {
-							"name": "Attach to Edge",
-							"port": 2015,
-							"request": "attach",
-							"type": "edge",
-							"webRoot": "^\"${2:\\${workspaceFolder\\}}\""
-						},
-						"description": "Attach to an instance of Edge already in debug mode",
-						"label": "Edge: Attach"
-					}
-				],
-				"label": "MsEdge",
-				"languages": [
-					"javascript",
-					"typescript",
-					"javascriptreact",
-					"typescriptreact"
-				],
-				"program": "./out/src/edgeChromiumDebug.js",
-				"runtime": "node",
-				"type": "msedge"
-			},
-			{
-				"aiKey": "AIF-d9b70cd4-b9f9-4d70-929b-a071c400b217",
-				"configurationAttributes": {
-					"attach": {
-						"properties": {
-							"address": {
-								"default": "127.0.0.1",
-								"description": "%edge.address.description%",
-								"type": "string"
-							},
-							"diagnosticLogging": {
-								"default": true,
-								"deprecationMessage": "'diagnosticLogging' is deprecated. Use 'trace' instead.",
-								"description": "%edge.diagnosticLogging.description%",
-								"type": "boolean"
-							},
-							"disableNetworkCache": {
-								"default": true,
-								"description": "%edge.disableNetworkCache.description%",
-								"type": "boolean"
-							},
-							"logTimestamps": {
-								"default": true,
-								"description": "%edge.logTimestamps.description%",
-								"type": "boolean"
-							},
-							"pathMapping": {
-								"default": {},
-								"description": "%edge.pathMapping.description%",
-								"type": "object"
-							},
-							"port": {
-								"default": 2015,
-								"description": "%edge.port.description%",
-								"type": "number"
-							},
-							"showAsyncStacks": {
-								"default": true,
-								"description": "%edge.showAsyncStacks.description%",
-								"type": "boolean"
-							},
-							"skipFiles": {
-								"default": [],
-								"description": "%edge.skipFiles.description%",
-								"type": "array"
-							},
-							"smartStep": {
-								"default": true,
-								"description": "%edge.smartStep.description%",
-								"type": "boolean"
-							},
-							"sourceMapPathOverrides": {
-								"default": {},
-								"description": "%edge.sourceMapPathOverrides.description%",
-								"type": "object"
-							},
-							"sourceMaps": {
-								"default": true,
-								"description": "%edge.sourceMaps.description%",
-								"type": "boolean"
-							},
-							"targetTypes": {
-								"//": [
-									"This property is here so that intellisense will show it as valid",
-									"The __LEGACY_EDGE__ adapter does not process a 'targetTypes' flag"
-								],
-								"default": [
-									"page"
-								],
-								"description": "%edge.targetTypes.description%",
-								"type": [
-									"array",
-									"null"
-								]
-							},
-							"timeout": {
-								"default": 10000,
-								"description": "%edge.timeout.description%",
-								"type": "number"
-							},
-							"trace": {
-								"default": true,
-								"description": "%edge.trace.description%",
-								"enum": [
-									"verbose",
-									true
-								],
-								"type": [
-									"boolean",
-									"string"
-								]
-							},
-							"url": {
-								"default": "http://localhost:8080",
-								"description": "%edge.url.description%",
-								"type": "string"
-							},
-							"urlFilter": {
-								"default": "",
-								"description": "%edge.urlFilter.description%",
-								"type": "string"
-							},
-							"useWebView": {
-								"default": false,
-								"description": "%edge.useWebView.description%",
-								"enum": [
-									"advanced",
-									true,
-									false
-								],
-								"type": [
-									"boolean",
-									"string"
-								]
-							},
-							"verboseDiagnosticLogging": {
-								"default": true,
-								"deprecationMessage": "'verboseDiagnosticLogging' is deprecated. Use 'trace' instead.",
-								"description": "%edge.verboseDiagnosticLogging.description%",
-								"type": "boolean"
-							},
-							"webRoot": {
-								"default": "${workspaceFolder}",
-								"description": "%edge.webRoot.description%",
-								"type": "string"
-							}
-						},
-						"required": [
-							"port"
-						]
-					},
-					"launch": {
-						"properties": {
-							"address": {
-								"default": "127.0.0.1",
-								"description": "%edge.address.description%",
-								"type": "string"
-							},
-							"breakOnLoad": {
-								"//": [
-									"This property is here so that intellisense will show it as valid",
-									"The __LEGACY_EDGE__ adapter does not process a 'breakOnLoad' flag"
-								],
-								"default": true,
-								"description": "%edge.breakOnLoad.description%",
-								"type": "boolean"
-							},
-							"breakOnLoadStrategy": {
-								"//": [
-									"This property is here so that intellisense will show it as valid",
-									"The __LEGACY_EDGE__ adapter does not process a 'breakOnLoadStrategy' flag"
-								],
-								"default": "instrument",
-								"description": "%edge.breakOnLoadStrategy.description%",
-								"enum": [
-									"instrument",
-									"regex",
-									"off"
-								],
-								"enumDescriptions": [
-									"%edge.breakOnLoadStrategy.instrument.description%",
-									"%edge.breakOnLoadStrategy.regex.description%",
-									"%edge.breakOnLoadStrategy.off.description%"
-								],
-								"type": "string"
-							},
-							"cwd": {
-								"default": null,
-								"description": "%edge.cwd.description%",
-								"type": "string"
-							},
-							"diagnosticLogging": {
-								"default": true,
-								"deprecationMessage": "'diagnosticLogging' is deprecated. Use 'trace' instead.",
-								"description": "%edge.diagnosticLogging.description%",
-								"type": "boolean"
-							},
-							"disableNetworkCache": {
-								"default": true,
-								"description": "%edge.disableNetworkCache.description%",
-								"type": "boolean"
-							},
-							"env": {
-								"default": {},
-								"description": "%edge.env.description%",
-								"type": "object"
-							},
-							"file": {
-								"default": "${workspaceFolder}/index.html",
-								"description": "%edge.file.description%",
-								"type": "string"
-							},
-							"logTimestamps": {
-								"default": true,
-								"description": "%edge.logTimestamps.description%",
-								"type": "boolean"
-							},
-							"pathMapping": {
-								"default": {
-									"/": "${workspaceFolder}"
-								},
-								"description": "%edge.pathMapping.description%",
-								"type": "object"
-							},
-							"port": {
-								"default": 2015,
-								"description": "%edge.port.description%",
-								"type": "number"
-							},
-							"runtimeArgs": {
-								"default": [],
-								"description": "%edge.runtimeArgs.description%",
-								"items": {
-									"type": "string"
-								},
-								"type": "array"
-							},
-							"runtimeExecutable": {
-								"default": null,
-								"description": "%edge.runtimeExecutable.description%",
-								"type": [
-									"string",
-									"null"
-								]
-							},
-							"showAsyncStacks": {
-								"default": true,
-								"description": "%edge.showAsyncStacks.description%",
-								"type": "boolean"
-							},
-							"skipFiles": {
-								"default": [],
-								"description": "%edge.skipFiles.description%",
-								"type": "array"
-							},
-							"smartStep": {
-								"default": true,
-								"description": "%edge.smartStep.description%",
-								"type": "boolean"
-							},
-							"sourceMapPathOverrides": {
-								"default": {
-									"webpack:///*": "*",
-									"webpack:///./*": "${webRoot}/*",
-									"webpack:///./~/*": "${webRoot}/node_modules/*",
-									"webpack:///src/*": "${webRoot}/*"
-								},
-								"description": "%edge.sourceMapPathOverrides.description%",
-								"type": "object"
-							},
-							"sourceMaps": {
-								"default": true,
-								"description": "%edge.sourceMaps.description%",
-								"type": "boolean"
-							},
-							"targetTypes": {
-								"//": [
-									"This property is here so that intellisense will show it as valid",
-									"The __LEGACY_EDGE__ adapter does not process a 'targetTypes' flag"
-								],
-								"default": [
-									"page"
-								],
-								"description": "%edge.targetTypes.description%",
-								"type": [
-									"array",
-									"null"
-								]
-							},
-							"timeout": {
-								"default": 10000,
-								"description": "%edge.timeout.description%",
-								"type": "number"
-							},
-							"trace": {
-								"default": true,
-								"description": "%edge.trace.description%",
-								"enum": [
-									"verbose",
-									true
-								],
-								"type": [
-									"boolean",
-									"string"
-								]
-							},
-							"url": {
-								"default": "http://localhost:8080",
-								"description": "%edge.url.description%",
-								"type": "string"
-							},
-							"urlFilter": {
-								"default": "",
-								"description": "%edge.urlFilter.description%",
-								"type": "string"
-							},
-							"useWebView": {
-								"default": false,
-								"description": "%edge.useWebView.description%",
-								"enum": [
-									"advanced",
-									true,
-									false
-								],
-								"type": [
-									"boolean",
-									"string"
-								]
-							},
-							"userDataDir": {
-								"//": [
-									"This property is here so that intellisense will show it as valid",
-									"The __LEGACY_EDGE__ adapter does not process a 'userDataDir' flag"
-								],
-								"default": "",
-								"description": "%edge.userDataDir.description%",
-								"type": [
-									"string",
-									"boolean"
-								]
-							},
-							"verboseDiagnosticLogging": {
-								"default": true,
-								"deprecationMessage": "'verboseDiagnosticLogging' is deprecated. Use 'trace' instead.",
-								"description": "%edge.verboseDiagnosticLogging.description%",
-								"type": "boolean"
-							},
-							"version": {
-								"//": [
-									"This property is here so that intellisense will show it as valid",
-									"The __LEGACY_EDGE__ adapter does not process a 'version' flag"
-								],
-								"default": "dev",
-								"description": "%edge.version.description%",
-								"enum": [
-									"canary",
-									"dev",
-									"beta",
-									"stable"
-								],
-								"type": "string"
-							},
-							"webRoot": {
-								"default": "${workspaceFolder}",
-								"description": "%edge.webRoot.description%",
-								"type": "string"
-							}
-						},
-						"required": []
-					}
-				},
-				"configurationSnippets": [
-					{
-						"body": {
-							"name": "Launch Edge",
-							"request": "launch",
-							"type": "edge",
-							"url": "http://localhost:8080",
-							"webRoot": "^\"${2:\\${workspaceFolder\\}}\""
-						},
-						"description": "Launch Edge to debug a URL",
-						"label": "Edge: Launch"
-					},
-					{
-						"body": {
-							"name": "Attach to Edge",
-							"port": 2015,
-							"request": "attach",
-							"type": "edge",
-							"webRoot": "^\"${2:\\${workspaceFolder\\}}\""
-						},
-						"description": "Attach to an instance of Edge already in debug mode",
-						"label": "Edge: Attach"
-					}
-				],
-				"label": "Edge",
-				"languages": [
-					"javascript",
-					"typescript",
-					"javascriptreact",
-					"typescriptreact"
-				],
-				"program": "./out/src/legacyEdge/edgeDebug.js",
-				"runtime": "node",
-				"type": "edge"
-			}
-		],
-		"keybindings": [
-			{
-				"command": "extension.node-debug.pickLoadedScript",
-				"key": "ctrl+f4",
-				"mac": "cmd+f4",
-				"when": "debugType == 'edge'"
-			}
-		],
-		"menus": {
-			"debug/callstack/context": [
-				{
-					"command": "extension.edge-debug.toggleSkippingFile",
-					"group": "navigation",
-					"when": "inDebugMode && debugType == 'edge' && callStackItemType == 'stackFrame'"
-				},
-				{
-					"command": "extension.edge-debug.toggleSmartStep",
-					"group": "navigation",
-					"when": "inDebugMode && debugType == 'edge' && callStackItemType == 'stackFrame'"
-				}
-			]
-		}
-	},
-	"activationEvents": [
-		"onDebug",
-		"onDebugInitialConfigurations",
-		"onDebugResolve:edge",
-		"onCommand:extension.edge-debug.toggleSkippingFile",
-		"onCommand:extension.edge-debug.toggleSmartStep"
-	],
-	"dependencies": {
-		"natives": "^1.1.6",
-		"portscanner": "^2.2.0"
-	},
-	"devDependencies": {
-		"@types/mockery": "^1.4.33",
-		"@types/node": "^20.14.2",
-		"@types/source-map": "^0.5.2",
-		"@types/tmp": "0.2.6",
-		"concurrently": "^8.2.2",
-		"del": "^7.1.0",
-		"event-stream": "^4.0.1",
-		"fancy-log": "^2.0.0",
-		"glob": "^10.4.1",
-		"http-server": "^14.1.1",
-		"minimist": "^1.2.8",
-		"mockery": "^2.1.0",
-		"randomatic": "3.1.1",
-		"run-sequence": "^2.2.1",
-		"tmp": "0.2.3",
-		"ts-loader": "^9.5.1",
-		"typemoq": "^2.1.0"
-	},
-	"icon": "images/icon.png",
-	"extensionKind": [
-		"ui"
-	]
-=======
   "name": "debugger-for-edge",
   "displayName": "Debugger for Microsoft Edge",
   "version": "1.0.16",
@@ -1742,5 +891,4 @@
       }
     ]
   }
->>>>>>> 30d0cff7
 }