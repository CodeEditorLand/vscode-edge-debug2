{
<<<<<<< HEAD
	"activationEvents": [
		"onDebug",
		"onDebugInitialConfigurations",
		"onDebugResolve:edge",
		"onCommand:extension.edge-debug.toggleSkippingFile",
		"onCommand:extension.edge-debug.toggleSmartStep"
	],
=======
	"name": "debugger-for-edge",
	"displayName": "Debugger for Microsoft Edge",
	"description": "%extension.description%",
	"main": "./out/src/extension",
	"scripts": {
		"build": "gulp build",
		"intTest": "mocha --exit --timeout 20000 -s 3500 -u tdd --colors --reporter node_modules/vscode-chrome-debug-core-testsupport/out/loggingReporter.js ./out/test/int/*.test.js",
		"major": "npm version major -m '%s'",
		"minor": "npm version minor -m '%s'",
		"patch": "npm version patch -m '%s'",
		"start": "node out/src/edgeChromiumDebug.js --server=4712",
		"test:legacy-edge": "mocha --exit --timeout 20000 -s 2000 -u tdd --colors \"./out/test/legacyEdge/test/*.test.js\"",
		"test:msedge": "mocha --exit --timeout 20000 -s 2000 -u tdd --colors \"./out/test/*.test.js\""
	},
>>>>>>> 4487eb14
	"contributes": {
		"breakpoints": [
			{
				"language": "javascript"
			},
			{
				"language": "typescriptreact"
			},
			{
				"language": "javascriptreact"
			},
			{
				"language": "fsharp"
			}
		],
		"commands": [
			{
				"command": "extension.edge-debug.toggleSkippingFile",
				"title": "%edge.toggleSkipping.title%"
			},
			{
				"command": "extension.edge-debug.toggleSmartStep",
				"title": "%edge.toggleSmartStep.title%"
			}
		],
		"debuggers": [
			{
				"aiKey": "AIF-d9b70cd4-b9f9-4d70-929b-a071c400b217",
				"configurationAttributes": {
					"attach": {
						"properties": {
							"address": {
								"default": "127.0.0.1",
								"description": "%edge.address.description%",
								"type": "string"
							},
							"diagnosticLogging": {
								"default": true,
								"deprecationMessage": "'diagnosticLogging' is deprecated. Use 'trace' instead.",
								"description": "%edge.diagnosticLogging.description%",
								"type": "boolean"
							},
							"disableNetworkCache": {
								"default": true,
								"description": "%edge.disableNetworkCache.description%",
								"type": "boolean"
							},
							"logTimestamps": {
								"default": true,
								"description": "%edge.logTimestamps.description%",
								"type": "boolean"
							},
							"pathMapping": {
								"default": {},
								"description": "%edge.pathMapping.description%",
								"type": "object"
							},
							"port": {
								"default": 2015,
								"description": "%edge.port.description%",
								"type": "number"
							},
							"showAsyncStacks": {
								"default": true,
								"description": "%edge.showAsyncStacks.description%",
								"type": "boolean"
							},
							"skipFiles": {
								"default": [],
								"description": "%edge.skipFiles.description%",
								"type": "array"
							},
							"smartStep": {
								"default": true,
								"description": "%edge.smartStep.description%",
								"type": "boolean"
							},
							"sourceMapPathOverrides": {
								"default": {},
								"description": "%edge.sourceMapPathOverrides.description%",
								"type": "object"
							},
							"sourceMaps": {
								"default": true,
								"description": "%edge.sourceMaps.description%",
								"type": "boolean"
							},
							"targetTypes": {
								"default": [
									"page"
								],
								"description": "%edge.targetTypes.description%",
								"type": [
									"array",
									"null"
								]
							},
							"timeout": {
								"default": 10000,
								"description": "%edge.timeout.description%",
								"type": "number"
							},
							"trace": {
								"default": true,
								"description": "%edge.trace.description%",
								"enum": [
									"verbose",
									true
								],
								"type": [
									"boolean",
									"string"
								]
							},
							"url": {
								"default": "http://localhost:8080",
								"description": "%edge.url.description%",
								"type": "string"
							},
							"urlFilter": {
								"default": "",
								"description": "%edge.urlFilter.description%",
								"type": "string"
							},
							"useWebView": {
								"default": false,
								"description": "%edge.useWebView.description%",
								"enum": [
									"advanced",
									true,
									false
								],
								"type": [
									"boolean",
									"string"
								]
							},
							"verboseDiagnosticLogging": {
								"default": true,
								"deprecationMessage": "'verboseDiagnosticLogging' is deprecated. Use 'trace' instead.",
								"description": "%edge.verboseDiagnosticLogging.description%",
								"type": "boolean"
							},
							"webRoot": {
								"default": "${workspaceFolder}",
								"description": "%edge.webRoot.description%",
								"type": "string"
							}
						},
						"required": [
							"port"
						]
					},
					"launch": {
						"properties": {
							"address": {
								"default": "127.0.0.1",
								"description": "%edge.address.description%",
								"type": "string"
							},
							"breakOnLoad": {
								"default": true,
								"description": "%edge.breakOnLoad.description%",
								"type": "boolean"
							},
							"breakOnLoadStrategy": {
								"default": "instrument",
								"description": "%edge.breakOnLoadStrategy.description%",
								"enum": [
									"instrument",
									"regex",
									"off"
								],
								"enumDescriptions": [
									"%edge.breakOnLoadStrategy.instrument.description%",
									"%edge.breakOnLoadStrategy.regex.description%",
									"%edge.breakOnLoadStrategy.off.description%"
								],
								"type": "string"
							},
							"cwd": {
								"default": null,
								"description": "%edge.cwd.description%",
								"type": "string"
							},
							"diagnosticLogging": {
								"default": true,
								"deprecationMessage": "'diagnosticLogging' is deprecated. Use 'trace' instead.",
								"description": "%edge.diagnosticLogging.description%",
								"type": "boolean"
							},
							"disableNetworkCache": {
								"default": true,
								"description": "%edge.disableNetworkCache.description%",
								"type": "boolean"
							},
							"env": {
								"default": {},
								"description": "%edge.env.description%",
								"type": "object"
							},
							"file": {
								"default": "${workspaceFolder}/index.html",
								"description": "%edge.file.description%",
								"type": "string"
							},
							"logTimestamps": {
								"default": true,
								"description": "%edge.logTimestamps.description%",
								"type": "boolean"
							},
							"pathMapping": {
								"default": {
									"/": "${workspaceFolder}"
								},
								"description": "%edge.pathMapping.description%",
								"type": "object"
							},
							"port": {
								"default": 2015,
								"description": "%edge.port.description%",
								"type": "number"
							},
							"runtimeArgs": {
								"default": [],
								"description": "%edge.runtimeArgs.description%",
								"items": {
									"type": "string"
								},
								"type": "array"
							},
							"runtimeExecutable": {
								"default": null,
								"description": "%edge.runtimeExecutable.description%",
								"type": [
									"string",
									"null"
								]
							},
							"showAsyncStacks": {
								"default": true,
								"description": "%edge.showAsyncStacks.description%",
								"type": "boolean"
							},
							"skipFiles": {
								"default": [],
								"description": "%edge.skipFiles.description%",
								"type": "array"
							},
							"smartStep": {
								"default": true,
								"description": "%edge.smartStep.description%",
								"type": "boolean"
							},
							"sourceMapPathOverrides": {
								"default": {
									"meteor://💻app/*": "${webRoot}/*",
									"webpack:///*": "*",
									"webpack:///./*": "${webRoot}/*",
									"webpack:///./~/*": "${webRoot}/node_modules/*",
									"webpack:///src/*": "${webRoot}/*"
								},
								"description": "%edge.sourceMapPathOverrides.description%",
								"type": "object"
							},
							"sourceMaps": {
								"default": true,
								"description": "%edge.sourceMaps.description%",
								"type": "boolean"
							},
							"targetTypes": {
								"default": [
									"page"
								],
								"description": "%edge.targetTypes.description%",
								"type": [
									"array",
									"null"
								]
							},
							"timeout": {
								"default": 10000,
								"description": "%edge.timeout.description%",
								"type": "number"
							},
							"trace": {
								"default": true,
								"description": "%edge.trace.description%",
								"enum": [
									"verbose",
									true
								],
								"type": [
									"boolean",
									"string"
								]
							},
							"url": {
								"default": "http://localhost:8080",
								"description": "%edge.url.description%",
								"type": "string"
							},
							"urlFilter": {
								"default": "",
								"description": "%edge.urlFilter.description%",
								"type": "string"
							},
							"useWebView": {
								"default": false,
								"description": "%edge.useWebView.description%",
								"enum": [
									"advanced",
									true,
									false
								],
								"type": [
									"boolean",
									"string"
								]
							},
							"userDataDir": {
								"default": true,
								"description": "%edge.userDataDir.description%",
								"type": [
									"string",
									"boolean"
								]
							},
							"verboseDiagnosticLogging": {
								"default": true,
								"deprecationMessage": "'verboseDiagnosticLogging' is deprecated. Use 'trace' instead.",
								"description": "%edge.verboseDiagnosticLogging.description%",
								"type": "boolean"
							},
							"version": {
								"default": "dev",
								"description": "%edge.version.description%",
								"enum": [
									"canary",
									"dev",
									"beta",
									"stable"
								],
								"type": "string"
							},
							"webRoot": {
								"default": "${workspaceFolder}",
								"description": "%edge.webRoot.description%",
								"type": "string"
							}
						},
						"required": [
							"version"
						]
					}
				},
				"configurationSnippets": [
					{
						"body": {
							"name": "Launch Edge",
							"request": "launch",
							"type": "edge",
							"url": "http://localhost:8080",
							"webRoot": "^\"${2:\\${workspaceFolder\\}}\""
						},
						"description": "Launch Edge to debug a URL",
						"label": "Edge: Launch"
					},
					{
						"body": {
							"name": "Attach to Edge",
							"port": 2015,
							"request": "attach",
							"type": "edge",
							"webRoot": "^\"${2:\\${workspaceFolder\\}}\""
						},
						"description": "Attach to an instance of Edge already in debug mode",
						"label": "Edge: Attach"
					}
				],
				"label": "MsEdge",
				"languages": [
					"javascript",
					"typescript",
					"javascriptreact",
					"typescriptreact"
				],
				"program": "./out/src/edgeChromiumDebug.js",
				"runtime": "node",
				"type": "msedge"
			},
			{
				"aiKey": "AIF-d9b70cd4-b9f9-4d70-929b-a071c400b217",
				"configurationAttributes": {
					"attach": {
						"properties": {
							"address": {
								"default": "127.0.0.1",
								"description": "%edge.address.description%",
								"type": "string"
							},
							"diagnosticLogging": {
								"default": true,
								"deprecationMessage": "'diagnosticLogging' is deprecated. Use 'trace' instead.",
								"description": "%edge.diagnosticLogging.description%",
								"type": "boolean"
							},
							"disableNetworkCache": {
								"default": true,
								"description": "%edge.disableNetworkCache.description%",
								"type": "boolean"
							},
							"logTimestamps": {
								"default": true,
								"description": "%edge.logTimestamps.description%",
								"type": "boolean"
							},
							"pathMapping": {
								"default": {},
								"description": "%edge.pathMapping.description%",
								"type": "object"
							},
							"port": {
								"default": 2015,
								"description": "%edge.port.description%",
								"type": "number"
							},
							"showAsyncStacks": {
								"default": true,
								"description": "%edge.showAsyncStacks.description%",
								"type": "boolean"
							},
							"skipFiles": {
								"default": [],
								"description": "%edge.skipFiles.description%",
								"type": "array"
							},
							"smartStep": {
								"default": true,
								"description": "%edge.smartStep.description%",
								"type": "boolean"
							},
							"sourceMapPathOverrides": {
								"default": {},
								"description": "%edge.sourceMapPathOverrides.description%",
								"type": "object"
							},
							"sourceMaps": {
								"default": true,
								"description": "%edge.sourceMaps.description%",
								"type": "boolean"
							},
							"targetTypes": {
								"//": [
									"This property is here so that intellisense will show it as valid",
									"The __LEGACY_EDGE__ adapter does not process a 'targetTypes' flag"
								],
								"default": [
									"page"
								],
								"description": "%edge.targetTypes.description%",
								"type": [
									"array",
									"null"
								]
							},
							"timeout": {
								"default": 10000,
								"description": "%edge.timeout.description%",
								"type": "number"
							},
							"trace": {
								"default": true,
								"description": "%edge.trace.description%",
								"enum": [
									"verbose",
									true
								],
								"type": [
									"boolean",
									"string"
								]
							},
							"url": {
								"default": "http://localhost:8080",
								"description": "%edge.url.description%",
								"type": "string"
							},
							"urlFilter": {
								"default": "",
								"description": "%edge.urlFilter.description%",
								"type": "string"
							},
							"useWebView": {
								"default": false,
								"description": "%edge.useWebView.description%",
								"enum": [
									"advanced",
									true,
									false
								],
								"type": [
									"boolean",
									"string"
								]
							},
							"verboseDiagnosticLogging": {
								"default": true,
								"deprecationMessage": "'verboseDiagnosticLogging' is deprecated. Use 'trace' instead.",
								"description": "%edge.verboseDiagnosticLogging.description%",
								"type": "boolean"
							},
							"webRoot": {
								"default": "${workspaceFolder}",
								"description": "%edge.webRoot.description%",
								"type": "string"
							}
						},
						"required": [
							"port"
						]
					},
					"launch": {
						"properties": {
							"address": {
								"default": "127.0.0.1",
								"description": "%edge.address.description%",
								"type": "string"
							},
							"breakOnLoad": {
								"//": [
									"This property is here so that intellisense will show it as valid",
									"The __LEGACY_EDGE__ adapter does not process a 'breakOnLoad' flag"
								],
								"default": true,
								"description": "%edge.breakOnLoad.description%",
								"type": "boolean"
							},
							"breakOnLoadStrategy": {
								"//": [
									"This property is here so that intellisense will show it as valid",
									"The __LEGACY_EDGE__ adapter does not process a 'breakOnLoadStrategy' flag"
								],
								"default": "instrument",
								"description": "%edge.breakOnLoadStrategy.description%",
								"enum": [
									"instrument",
									"regex",
									"off"
								],
								"enumDescriptions": [
									"%edge.breakOnLoadStrategy.instrument.description%",
									"%edge.breakOnLoadStrategy.regex.description%",
									"%edge.breakOnLoadStrategy.off.description%"
								],
								"type": "string"
							},
							"cwd": {
								"default": null,
								"description": "%edge.cwd.description%",
								"type": "string"
							},
							"diagnosticLogging": {
								"default": true,
								"deprecationMessage": "'diagnosticLogging' is deprecated. Use 'trace' instead.",
								"description": "%edge.diagnosticLogging.description%",
								"type": "boolean"
							},
							"disableNetworkCache": {
								"default": true,
								"description": "%edge.disableNetworkCache.description%",
								"type": "boolean"
							},
							"env": {
								"default": {},
								"description": "%edge.env.description%",
								"type": "object"
							},
							"file": {
								"default": "${workspaceFolder}/index.html",
								"description": "%edge.file.description%",
								"type": "string"
							},
							"logTimestamps": {
								"default": true,
								"description": "%edge.logTimestamps.description%",
								"type": "boolean"
							},
							"pathMapping": {
								"default": {
									"/": "${workspaceFolder}"
								},
								"description": "%edge.pathMapping.description%",
								"type": "object"
							},
							"port": {
								"default": 2015,
								"description": "%edge.port.description%",
								"type": "number"
							},
							"runtimeArgs": {
								"default": [],
								"description": "%edge.runtimeArgs.description%",
								"items": {
									"type": "string"
								},
								"type": "array"
							},
							"runtimeExecutable": {
								"default": null,
								"description": "%edge.runtimeExecutable.description%",
								"type": [
									"string",
									"null"
								]
							},
							"showAsyncStacks": {
								"default": true,
								"description": "%edge.showAsyncStacks.description%",
								"type": "boolean"
							},
							"skipFiles": {
								"default": [],
								"description": "%edge.skipFiles.description%",
								"type": "array"
							},
							"smartStep": {
								"default": true,
								"description": "%edge.smartStep.description%",
								"type": "boolean"
							},
							"sourceMapPathOverrides": {
								"default": {
									"webpack:///*": "*",
									"webpack:///./*": "${webRoot}/*",
									"webpack:///./~/*": "${webRoot}/node_modules/*",
									"webpack:///src/*": "${webRoot}/*"
								},
								"description": "%edge.sourceMapPathOverrides.description%",
								"type": "object"
							},
							"sourceMaps": {
								"default": true,
								"description": "%edge.sourceMaps.description%",
								"type": "boolean"
							},
							"targetTypes": {
								"//": [
									"This property is here so that intellisense will show it as valid",
									"The __LEGACY_EDGE__ adapter does not process a 'targetTypes' flag"
								],
								"default": [
									"page"
								],
								"description": "%edge.targetTypes.description%",
								"type": [
									"array",
									"null"
								]
							},
							"timeout": {
								"default": 10000,
								"description": "%edge.timeout.description%",
								"type": "number"
							},
							"trace": {
								"default": true,
								"description": "%edge.trace.description%",
								"enum": [
									"verbose",
									true
								],
								"type": [
									"boolean",
									"string"
								]
							},
							"url": {
								"default": "http://localhost:8080",
								"description": "%edge.url.description%",
								"type": "string"
							},
							"urlFilter": {
								"default": "",
								"description": "%edge.urlFilter.description%",
								"type": "string"
							},
							"useWebView": {
								"default": false,
								"description": "%edge.useWebView.description%",
								"enum": [
									"advanced",
									true,
									false
								],
								"type": [
									"boolean",
									"string"
								]
							},
							"userDataDir": {
								"//": [
									"This property is here so that intellisense will show it as valid",
									"The __LEGACY_EDGE__ adapter does not process a 'userDataDir' flag"
								],
								"default": "",
								"description": "%edge.userDataDir.description%",
								"type": [
									"string",
									"boolean"
								]
							},
							"verboseDiagnosticLogging": {
								"default": true,
								"deprecationMessage": "'verboseDiagnosticLogging' is deprecated. Use 'trace' instead.",
								"description": "%edge.verboseDiagnosticLogging.description%",
								"type": "boolean"
							},
							"version": {
								"//": [
									"This property is here so that intellisense will show it as valid",
									"The __LEGACY_EDGE__ adapter does not process a 'version' flag"
								],
								"default": "dev",
								"description": "%edge.version.description%",
								"enum": [
									"canary",
									"dev",
									"beta",
									"stable"
								],
								"type": "string"
							},
							"webRoot": {
								"default": "${workspaceFolder}",
								"description": "%edge.webRoot.description%",
								"type": "string"
							}
						},
						"required": []
					}
				},
				"configurationSnippets": [
					{
						"body": {
							"name": "Launch Edge",
							"request": "launch",
							"type": "edge",
							"url": "http://localhost:8080",
							"webRoot": "^\"${2:\\${workspaceFolder\\}}\""
						},
						"description": "Launch Edge to debug a URL",
						"label": "Edge: Launch"
					},
					{
						"body": {
							"name": "Attach to Edge",
							"port": 2015,
							"request": "attach",
							"type": "edge",
							"webRoot": "^\"${2:\\${workspaceFolder\\}}\""
						},
						"description": "Attach to an instance of Edge already in debug mode",
						"label": "Edge: Attach"
					}
				],
				"label": "Edge",
				"languages": [
					"javascript",
					"typescript",
					"javascriptreact",
					"typescriptreact"
				],
				"program": "./out/src/legacyEdge/edgeDebug.js",
				"runtime": "node",
				"type": "edge"
			}
		],
		"keybindings": [
			{
				"command": "extension.node-debug.pickLoadedScript",
				"key": "ctrl+f4",
				"mac": "cmd+f4",
				"when": "debugType == 'edge'"
			}
		],
		"menus": {
			"debug/callstack/context": [
				{
					"command": "extension.edge-debug.toggleSkippingFile",
					"group": "navigation",
					"when": "inDebugMode && debugType == 'edge' && callStackItemType == 'stackFrame'"
				},
				{
					"command": "extension.edge-debug.toggleSmartStep",
					"group": "navigation",
					"when": "inDebugMode && debugType == 'edge' && callStackItemType == 'stackFrame'"
				}
			]
		}
	},
<<<<<<< HEAD
	"dependencies": {
		"natives": "^1.1.6",
		"portscanner": "^2.2.0"
	},
	"description": "%extension.description%",
	"devDependencies": {
		"@types/mockery": "^1.4.29",
		"@types/node": "^8.10.48",
		"@types/source-map": "^0.1.27",
		"@types/tmp": "0.0.32",
		"concurrently": "^3.1.0",
		"del": "^3.0.0",
		"event-stream": "^3.3.4",
		"fancy-log": "^1.3.3",
		"glob": "^7.1.3",
		"http-server": "^0.11.1",
		"minimist": "^1.2.2",
		"mockery": "^1.7.0",
		"randomatic": "3.0.0",
		"run-sequence": "^2.2.0",
		"tmp": "0.0.31",
		"ts-loader": "^1.0.0",
		"typemoq": "^2.1.0"
	},
	"displayName": "Debugger for Microsoft Edge",
	"extensionKind": [
		"ui"
	],
	"icon": "images/icon.png",
	"main": "./out/src/extension",
	"name": "debugger-for-edge",
	"scripts": {
		"build": "gulp build",
		"intTest": "mocha --exit --timeout 20000 -s 3500 -u tdd --colors --reporter node_modules/vscode-chrome-debug-core-testsupport/out/loggingReporter.js ./out/test/int/*.test.js",
		"major": "npm version major -m '%s'",
		"minor": "npm version minor -m '%s'",
		"patch": "npm version patch -m '%s'",
		"start": "node out/src/edgeChromiumDebug.js --server=4712",
		"test:legacy-edge": "mocha --exit --timeout 20000 -s 2000 -u tdd --colors \"./out/test/legacyEdge/test/*.test.js\"",
		"test:msedge": "mocha --exit --timeout 20000 -s 2000 -u tdd --colors \"./out/test/*.test.js\""
	}
=======
	"activationEvents": [
		"onDebug",
		"onDebugInitialConfigurations",
		"onDebugResolve:edge",
		"onCommand:extension.edge-debug.toggleSkippingFile",
		"onCommand:extension.edge-debug.toggleSmartStep"
	],
	"dependencies": {
		"natives": "1.1.6",
		"portscanner": "2.2.0"
	},
	"devDependencies": {
		"@types/mockery": "1.4.33",
		"@types/node": "20.14.12",
		"@types/source-map": "0.5.2",
		"@types/tmp": "0.2.6",
		"concurrently": "8.2.2",
		"del": "7.1.0",
		"event-stream": "4.0.1",
		"fancy-log": "2.0.0",
		"glob": "11.0.0",
		"http-server": "14.1.1",
		"minimist": "1.2.8",
		"mockery": "2.1.0",
		"randomatic": "3.1.1",
		"run-sequence": "2.2.1",
		"tmp": "0.2.3",
		"ts-loader": "9.5.1",
		"typemoq": "2.1.0"
	},
	"icon": "images/icon.png",
	"extensionKind": [
		"ui"
	]
>>>>>>> 4487eb14
}<|MERGE_RESOLUTION|>--- conflicted
+++ resolved
@@ -1,13 +1,4 @@
 {
-<<<<<<< HEAD
-	"activationEvents": [
-		"onDebug",
-		"onDebugInitialConfigurations",
-		"onDebugResolve:edge",
-		"onCommand:extension.edge-debug.toggleSkippingFile",
-		"onCommand:extension.edge-debug.toggleSmartStep"
-	],
-=======
 	"name": "debugger-for-edge",
 	"displayName": "Debugger for Microsoft Edge",
 	"description": "%extension.description%",
@@ -22,7 +13,6 @@
 		"test:legacy-edge": "mocha --exit --timeout 20000 -s 2000 -u tdd --colors \"./out/test/legacyEdge/test/*.test.js\"",
 		"test:msedge": "mocha --exit --timeout 20000 -s 2000 -u tdd --colors \"./out/test/*.test.js\""
 	},
->>>>>>> 4487eb14
 	"contributes": {
 		"breakpoints": [
 			{
@@ -824,49 +814,6 @@
 			]
 		}
 	},
-<<<<<<< HEAD
-	"dependencies": {
-		"natives": "^1.1.6",
-		"portscanner": "^2.2.0"
-	},
-	"description": "%extension.description%",
-	"devDependencies": {
-		"@types/mockery": "^1.4.29",
-		"@types/node": "^8.10.48",
-		"@types/source-map": "^0.1.27",
-		"@types/tmp": "0.0.32",
-		"concurrently": "^3.1.0",
-		"del": "^3.0.0",
-		"event-stream": "^3.3.4",
-		"fancy-log": "^1.3.3",
-		"glob": "^7.1.3",
-		"http-server": "^0.11.1",
-		"minimist": "^1.2.2",
-		"mockery": "^1.7.0",
-		"randomatic": "3.0.0",
-		"run-sequence": "^2.2.0",
-		"tmp": "0.0.31",
-		"ts-loader": "^1.0.0",
-		"typemoq": "^2.1.0"
-	},
-	"displayName": "Debugger for Microsoft Edge",
-	"extensionKind": [
-		"ui"
-	],
-	"icon": "images/icon.png",
-	"main": "./out/src/extension",
-	"name": "debugger-for-edge",
-	"scripts": {
-		"build": "gulp build",
-		"intTest": "mocha --exit --timeout 20000 -s 3500 -u tdd --colors --reporter node_modules/vscode-chrome-debug-core-testsupport/out/loggingReporter.js ./out/test/int/*.test.js",
-		"major": "npm version major -m '%s'",
-		"minor": "npm version minor -m '%s'",
-		"patch": "npm version patch -m '%s'",
-		"start": "node out/src/edgeChromiumDebug.js --server=4712",
-		"test:legacy-edge": "mocha --exit --timeout 20000 -s 2000 -u tdd --colors \"./out/test/legacyEdge/test/*.test.js\"",
-		"test:msedge": "mocha --exit --timeout 20000 -s 2000 -u tdd --colors \"./out/test/*.test.js\""
-	}
-=======
 	"activationEvents": [
 		"onDebug",
 		"onDebugInitialConfigurations",
@@ -901,5 +848,4 @@
 	"extensionKind": [
 		"ui"
 	]
->>>>>>> 4487eb14
 }