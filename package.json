--- conflicted
+++ resolved
@@ -4,21 +4,6 @@
 	"version": "0.0.1",
 	"private": false,
 	"description": "%extension.description%",
-<<<<<<< HEAD
-	"homepage": "https://github.com/CodeEditorLand/Foundation#readme",
-	"bugs": {
-		"url": "https://github.com/CodeEditorLand/Foundation/issues"
-	},
-	"repository": {
-		"type": "git",
-		"url": "git+https://github.com/CodeEditorLand/Foundation.git"
-	},
-	"license": "SEE LICENSE IN LICENSE",
-	"author": {
-		"name": "Playform",
-		"email": "Hello@Playform.Cloud",
-		"url": "https://playform.cloud"
-=======
 	"keywords": [
 		"land"
 	],
@@ -35,26 +20,10 @@
 		"name": "🌆 — Land —",
 		"email": "Land@PlayForm.Cloud",
 		"url": "HTTPS://Land.PlayForm.Cloud"
->>>>>>> 764bbf0f
 	},
 	"type": "module",
 	"main": "./out/src/extension",
 	"scripts": {
-<<<<<<< HEAD
-		"build": "gulp build",
-		"postinstall": "node ./node_modules/vscode/bin/install",
-		"intTest": "mocha --exit --timeout 20000 -s 3500 -u tdd --colors --reporter node_modules/vscode-chrome-debug-core-testsupport/out/loggingReporter.js ./out/test/int/*.test.js",
-		"major": "npm version major -m '%s'",
-		"minor": "npm version minor -m '%s'",
-		"package": "gulp package",
-		"patch": "npm version patch -m '%s'",
-		"prepublishOnly": "TypeScriptESBuild 'Source/**/*.ts'",
-		"start": "node out/src/edgeChromiumDebug.js --server=4712",
-		"test:legacy-edge": "mocha --exit --timeout 20000 -s 2000 -u tdd --colors \"./out/test/legacyEdge/test/*.test.js\"",
-		"test:msedge": "mocha --exit --timeout 20000 -s 2000 -u tdd --colors \"./out/test/*.test.js\"",
-		"vscode:prepublish": "gulp verify-no-linked-modules",
-		"watch": "gulp watch"
-=======
 		"Document": "Document 'Source/**/*.ts'",
 		"build": "gulp build",
 		"intTest": "mocha --exit --timeout 20000 -s 3500 -u tdd --colors --reporter node_modules/vscode-chrome-debug-core-testsupport/out/loggingReporter.js ./out/test/int/*.test.js",
@@ -65,7 +34,6 @@
 		"start": "node out/src/edgeChromiumDebug.js --server=4712",
 		"test:legacy-edge": "mocha --exit --timeout 20000 -s 2000 -u tdd --colors \"./out/test/legacyEdge/test/*.test.js\"",
 		"test:msedge": "mocha --exit --timeout 20000 -s 2000 -u tdd --colors \"./out/test/*.test.js\""
->>>>>>> 764bbf0f
 	},
 	"contributes": {
 		"breakpoints": [
@@ -876,46 +844,6 @@
 		"onCommand:extension.edge-debug.toggleSmartStep"
 	],
 	"dependencies": {
-<<<<<<< HEAD
-		"natives": "^1.1.6",
-		"portscanner": "^2.2.0",
-		"vscode-chrome-debug-core": "6.7.50",
-		"vscode-debugadapter": "^1.33.0",
-		"vscode-nls": "3.2.4"
-	},
-	"devDependencies": {
-		"@types/mocha": "^2.2.35",
-		"@types/mockery": "^1.4.29",
-		"@types/node": "^8.10.48",
-		"@types/source-map": "^0.1.27",
-		"@types/tmp": "0.0.32",
-		"concurrently": "^3.1.0",
-		"del": "^3.0.0",
-		"event-stream": "^3.3.4",
-		"fancy-log": "^1.3.3",
-		"glob": "^7.1.3",
-		"gulp": "^4.0.1",
-		"gulp-sourcemaps": "^2.6.4",
-		"gulp-tslint": "^8.1.3",
-		"gulp-typescript": "^4.0.1",
-		"http-server": "^0.11.1",
-		"minimist": "^1.2.2",
-		"mocha": "^5.2.0",
-		"mockery": "^1.7.0",
-		"randomatic": "3.0.0",
-		"run-sequence": "^2.2.0",
-		"tmp": "0.0.31",
-		"ts-loader": "^1.0.0",
-		"typemoq": "^2.1.0",
-		"typescript": "^2.9.2",
-		"typescript-esbuild": "0.4.5",
-		"vsce": "^1.61.0",
-		"vscode": "^1.1.37",
-		"vscode-chrome-debug-core-testsupport": "^4.0.0",
-		"vscode-debugadapter-testsupport": "^1.33.0",
-		"vscode-debugprotocol": "^1.32.0",
-		"vscode-nls-dev": "^3.2.3"
-=======
 		"natives": "1.1.6",
 		"portscanner": "2.2.0"
 	},
@@ -939,7 +867,6 @@
 		"tmp": "0.2.3",
 		"ts-loader": "9.5.1",
 		"typemoq": "2.1.0"
->>>>>>> 764bbf0f
 	},
 	"publishConfig": {
 		"access": "public"
