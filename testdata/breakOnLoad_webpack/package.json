{
<<<<<<< HEAD
	"scripts": {
		"build": "webpack"
	},
	"devDependencies": {}
=======
	"devDependencies": {},
	"scripts": {
		"build": "webpack"
	}
>>>>>>> 7dbacdda
}<|MERGE_RESOLUTION|>--- conflicted
+++ resolved
@@ -1,13 +1,6 @@
 {
-<<<<<<< HEAD
-	"scripts": {
-		"build": "webpack"
-	},
-	"devDependencies": {}
-=======
 	"devDependencies": {},
 	"scripts": {
 		"build": "webpack"
 	}
->>>>>>> 7dbacdda
 }