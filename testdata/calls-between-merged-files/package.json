{
	"name": "testdata-calls-between-merged-files",
	"description": "Test project for vscode-node-debug2 using gulp",
	"scripts": {
		"build": "gulp build",
		"serve": "http-server -p 7890 ."
	},
	"dependencies": {},
	"devDependencies": {
<<<<<<< HEAD
		"@types/node": "20.14.11",
		"http-server": "14.1.1"
=======
		"@types/node": "6.0.41",
		"http-server": "0.9.0"
>>>>>>> 176c73a7
	}
}<|MERGE_RESOLUTION|>--- conflicted
+++ resolved
@@ -7,12 +7,7 @@
 	},
 	"dependencies": {},
 	"devDependencies": {
-<<<<<<< HEAD
-		"@types/node": "20.14.11",
-		"http-server": "14.1.1"
-=======
 		"@types/node": "6.0.41",
 		"http-server": "0.9.0"
->>>>>>> 176c73a7
 	}
 }